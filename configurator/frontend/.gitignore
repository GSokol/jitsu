--- conflicted
+++ resolved
@@ -1,10 +1,6 @@
 # See https://help.github.com/articles/ignoring-files/ for more about ignoring files.
 
-<<<<<<< HEAD
-# dev env
-=======
 # dev environment
->>>>>>> 8ec04700
 /.vscode
 
 # dependencies
