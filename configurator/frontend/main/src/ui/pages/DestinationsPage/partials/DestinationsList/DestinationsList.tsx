// @Libs
import { useCallback, useEffect } from "react"
<<<<<<< HEAD
import { generatePath, useHistory } from "react-router-dom"
=======
import { useHistory } from "react-router-dom"
>>>>>>> 04eeb6ef
import { Button } from "antd"
import { observer } from "mobx-react-lite"
// @Store
import { destinationsStore } from "stores/destinations"
// @Components
import { EmptyList } from "ui/components/EmptyList/EmptyList"
// @Icons
import PlusOutlined from "@ant-design/icons/lib/icons/PlusOutlined"
// @Utils
import { withHome } from "ui/components/Breadcrumbs/Breadcrumbs"
// @Routes
import { destinationPageRoutes } from "ui/pages/DestinationsPage/DestinationsPage.routes"
// @Types
import { CommonDestinationPageProps } from "ui/pages/DestinationsPage/DestinationsPage"
import { useServices } from "../../../../../hooks/useServices"
import { DestinationCard } from "../../../../components/DestinationCard/DestinationCard"

const DestinationsListComponent = ({ setBreadcrumbs }: CommonDestinationPageProps) => {
  const history = useHistory()
  const subscription = useServices().currentSubscription

  const handleAddClick = useCallback(() => {
<<<<<<< HEAD
    if (
      destinationsStore.listIncludeHidden.length >= subscription.currentPlan.quota.destinations &&
      !subscription.doNotBlock
    ) {
      showQuotaLimitModal(
        subscription,
        <>You current plan allows to have only {subscription.currentPlan.quota.destinations} destinations</>
      )
      return
    }
=======
>>>>>>> 04eeb6ef
    history.push(destinationPageRoutes.add)
  }, [history, subscription])

  useEffect(() => {
    setBreadcrumbs(
      withHome({
        elements: [
          { title: "Destinations", link: destinationPageRoutes.root },
          {
            title: "Destinations List",
          },
        ],
      })
    )
  }, [setBreadcrumbs])

  if (destinationsStore.list.length === 0) {
    return <EmptyList handleAddClick={handleAddClick} title="Destinations list is still empty" unit="destination" />
  }

  return (
    <>
      <div className="mb-5">
        <Button type="primary" icon={<PlusOutlined />} onClick={handleAddClick}>
          Add destination
        </Button>
      </div>

      <div className="flex flex-wrap justify-center">
<<<<<<< HEAD
        {destinationsStore.list.map((dst: DestinationData) => {
          const statLink = generatePath(destinationPageRoutes.statisticsExact, { id: dst._id })
=======
        {destinationsStore.destinations.map((dst: DestinationData) => {
>>>>>>> 04eeb6ef
          return <DestinationCard key={dst._uid} dst={dst} />
        })}
      </div>
    </>
  )
}

export const DestinationsList = observer(DestinationsListComponent)<|MERGE_RESOLUTION|>--- conflicted
+++ resolved
@@ -1,10 +1,6 @@
 // @Libs
 import { useCallback, useEffect } from "react"
-<<<<<<< HEAD
-import { generatePath, useHistory } from "react-router-dom"
-=======
 import { useHistory } from "react-router-dom"
->>>>>>> 04eeb6ef
 import { Button } from "antd"
 import { observer } from "mobx-react-lite"
 // @Store
@@ -27,19 +23,6 @@
   const subscription = useServices().currentSubscription
 
   const handleAddClick = useCallback(() => {
-<<<<<<< HEAD
-    if (
-      destinationsStore.listIncludeHidden.length >= subscription.currentPlan.quota.destinations &&
-      !subscription.doNotBlock
-    ) {
-      showQuotaLimitModal(
-        subscription,
-        <>You current plan allows to have only {subscription.currentPlan.quota.destinations} destinations</>
-      )
-      return
-    }
-=======
->>>>>>> 04eeb6ef
     history.push(destinationPageRoutes.add)
   }, [history, subscription])
 
@@ -69,12 +52,7 @@
       </div>
 
       <div className="flex flex-wrap justify-center">
-<<<<<<< HEAD
         {destinationsStore.list.map((dst: DestinationData) => {
-          const statLink = generatePath(destinationPageRoutes.statisticsExact, { id: dst._id })
-=======
-        {destinationsStore.destinations.map((dst: DestinationData) => {
->>>>>>> 04eeb6ef
           return <DestinationCard key={dst._uid} dst={dst} />
         })}
       </div>
