--- conflicted
+++ resolved
@@ -1,8 +1,11 @@
 // @Libs
+import { useCallback } from "react"
 import { Route, Switch, useParams } from "react-router-dom"
 import { observer } from "mobx-react-lite"
 // @Routes
 import { sourcesPageRoutes } from "./SourcesPage.routes"
+// @Services
+import { useServices } from "hooks/useServices"
 // @Components
 import { SourcesList } from "./partials/SourcesList/SourcesList"
 import { AddSourceDialog } from "./partials/AddSourceDialog/AddSourceDialog"
@@ -17,13 +20,8 @@
 import { PageProps } from "navigation"
 import { ErrorBoundary } from "lib/components/ErrorBoundary/ErrorBoundary"
 import { SourceEditor } from "./partials/SourceEditor/SourceEditor/SourceEditor"
-<<<<<<< HEAD
 import { EntitiesStoreState } from "stores/types.enums"
-=======
-import { useServices } from "hooks/useServices"
 import { CurrentSubscription } from "lib/services/billing"
-import { useCallback } from "react"
->>>>>>> 04eeb6ef
 
 export interface CollectionSourceData {
   sources: SourceData[]
@@ -42,8 +40,8 @@
   const services = useServices()
 
   const isSourcesLimitReached = useCallback<(subscription?: CurrentSubscription) => boolean>(
-    subscription => sourcesStore.sources.length >= (subscription?.currentPlan.quota.sources ?? 999),
-    [sourcesStore.sources.length]
+    subscription => sourcesStore.list.length >= (subscription?.currentPlan.quota.sources ?? 999),
+    [sourcesStore.list.length]
   )
 
   if (sourcesStore.state === EntitiesStoreState.GLOBAL_ERROR) {
