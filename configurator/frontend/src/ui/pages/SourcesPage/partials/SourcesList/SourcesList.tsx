// @Libs
import { useCallback, useEffect, useMemo } from "react"
<<<<<<< HEAD
import { useHistory } from "react-router-dom"
import { Button } from "antd"
=======
import { generatePath, useHistory } from "react-router-dom"
import { Button, Dropdown, Menu, message } from "antd"
>>>>>>> d90e8ab1
import { observer } from "mobx-react-lite"
import snakeCase from "lodash/snakeCase"
// @Store
import { sourcesStore } from "stores/sources"
// @Icons
import PlusOutlined from "@ant-design/icons/lib/icons/PlusOutlined"
<<<<<<< HEAD
=======
import DeleteOutlined from "@ant-design/icons/lib/icons/DeleteOutlined"
import CodeOutlined from "@ant-design/icons/lib/icons/CodeOutlined"
import EditOutlined from "@ant-design/icons/lib/icons/EditOutlined"
import DownOutlined from "@ant-design/icons/lib/icons/DownOutlined"
>>>>>>> d90e8ab1
// @Services
import ApplicationServices from "lib/services/ApplicationServices"
// @Types
import { SourceConnector } from "catalog/sources/types"
import { CommonSourcePageProps } from "ui/pages/SourcesPage/SourcesPage"
import { withHome } from "ui/components/Breadcrumbs/Breadcrumbs"
// @Styles
import styles from "./SourcesList.module.less"
// @Sources
import { allSources } from "catalog/sources/lib"
// @Routes
import { sourcesPageRoutes } from "ui/pages/SourcesPage/SourcesPage.routes"
// @Utils
<<<<<<< HEAD
=======
import { sourcePageUtils } from "ui/pages/SourcesPage/SourcePage.utils"
import { taskLogsPageRoute } from "ui/pages/TaskLogs/TaskLogsPage"
import { withProgressBar } from "lib/components/components"
>>>>>>> d90e8ab1
import { showQuotaLimitModal } from "../../../../../lib/services/billing"
import { SourceCard } from "../../../../components/SourceCard/SourceCard"

const SourcesListComponent = ({ setBreadcrumbs }: CommonSourcePageProps) => {
  const history = useHistory()

  const services = useMemo(() => ApplicationServices.get(), [])

  const allSourcesMap = useMemo<{ [key: string]: SourceConnector }>(
    () =>
      allSources.reduce(
        (accumulator: { [key: string]: SourceConnector }, current: SourceConnector) => ({
          ...accumulator,
          [snakeCase(current.id)]: current,
        }),
        {}
      ),
    []
  )
<<<<<<< HEAD

=======
>>>>>>> d90e8ab1
  const handleAddClick = useCallback(() => {
    services.features.billingEnabled
    if (sourcesStore.sources.length >= services.currentSubscription?.currentPlan.quota.sources ?? 999) {
      showQuotaLimitModal(
        services.currentSubscription,
        <>You current plan allows to have only {services.currentSubscription.currentPlan.quota.sources} sources</>
      )
      return
    }
    history.push(sourcesPageRoutes.add)
  }, [history])

  useEffect(() => {
    setBreadcrumbs(
      withHome({
        elements: [
          { title: "Sources", link: sourcesPageRoutes.root },
          {
            title: "Sources List",
          },
        ],
      })
    )
  }, [setBreadcrumbs])

  if (sourcesStore.sources.length === 0) {
    return (
      <div className={styles.empty}>
        <h3 className="text-2xl">Sources list is still empty</h3>
        <div>
          <Button type="primary" size="large" icon={<PlusOutlined />} onClick={handleAddClick}>
            Add source
          </Button>
        </div>
      </div>
    )
  }

  return (
    <>
      <div className="mb-5">
        <Button type="primary" icon={<PlusOutlined />} onClick={handleAddClick}>
          Add source
        </Button>
      </div>

      <div className="flex flex-wrap justify-center">
<<<<<<< HEAD
        {sourcesStore.sources.map((src: SourceData) => {
          const reference = allSourcesMap[src.sourceProtoType]
          return <SourceCard src={src} />
        })}
=======
        {sourcesStore.sources.map((src: SourceData) => (
          <SourceCard src={src} />
        ))}
>>>>>>> d90e8ab1
      </div>
    </>
  )
}

const SourcesList = observer(SourcesListComponent)

SourcesList.displayName = "SourcesList"

export { SourcesList }<|MERGE_RESOLUTION|>--- conflicted
+++ resolved
@@ -1,25 +1,13 @@
 // @Libs
 import { useCallback, useEffect, useMemo } from "react"
-<<<<<<< HEAD
 import { useHistory } from "react-router-dom"
 import { Button } from "antd"
-=======
-import { generatePath, useHistory } from "react-router-dom"
-import { Button, Dropdown, Menu, message } from "antd"
->>>>>>> d90e8ab1
 import { observer } from "mobx-react-lite"
 import snakeCase from "lodash/snakeCase"
 // @Store
 import { sourcesStore } from "stores/sources"
 // @Icons
 import PlusOutlined from "@ant-design/icons/lib/icons/PlusOutlined"
-<<<<<<< HEAD
-=======
-import DeleteOutlined from "@ant-design/icons/lib/icons/DeleteOutlined"
-import CodeOutlined from "@ant-design/icons/lib/icons/CodeOutlined"
-import EditOutlined from "@ant-design/icons/lib/icons/EditOutlined"
-import DownOutlined from "@ant-design/icons/lib/icons/DownOutlined"
->>>>>>> d90e8ab1
 // @Services
 import ApplicationServices from "lib/services/ApplicationServices"
 // @Types
@@ -33,12 +21,6 @@
 // @Routes
 import { sourcesPageRoutes } from "ui/pages/SourcesPage/SourcesPage.routes"
 // @Utils
-<<<<<<< HEAD
-=======
-import { sourcePageUtils } from "ui/pages/SourcesPage/SourcePage.utils"
-import { taskLogsPageRoute } from "ui/pages/TaskLogs/TaskLogsPage"
-import { withProgressBar } from "lib/components/components"
->>>>>>> d90e8ab1
 import { showQuotaLimitModal } from "../../../../../lib/services/billing"
 import { SourceCard } from "../../../../components/SourceCard/SourceCard"
 
@@ -58,10 +40,6 @@
       ),
     []
   )
-<<<<<<< HEAD
-
-=======
->>>>>>> d90e8ab1
   const handleAddClick = useCallback(() => {
     services.features.billingEnabled
     if (sourcesStore.sources.length >= services.currentSubscription?.currentPlan.quota.sources ?? 999) {
@@ -109,16 +87,9 @@
       </div>
 
       <div className="flex flex-wrap justify-center">
-<<<<<<< HEAD
-        {sourcesStore.sources.map((src: SourceData) => {
-          const reference = allSourcesMap[src.sourceProtoType]
-          return <SourceCard src={src} />
-        })}
-=======
         {sourcesStore.sources.map((src: SourceData) => (
           <SourceCard src={src} />
         ))}
->>>>>>> d90e8ab1
       </div>
     </>
   )
