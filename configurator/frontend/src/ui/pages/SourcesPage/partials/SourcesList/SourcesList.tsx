--- conflicted
+++ resolved
@@ -1,11 +1,7 @@
 // @Libs
 import React, { useCallback, useEffect, useMemo } from 'react';
 import { generatePath, useHistory } from 'react-router-dom';
-<<<<<<< HEAD
-import { Button, Dropdown, message } from 'antd';
-=======
 import { Button, Dropdown, message, Modal } from 'antd';
->>>>>>> ca183c8f
 import { snakeCase } from 'lodash';
 // @Components
 import { DropDownList } from '@molecule/DropDownList';
@@ -27,12 +23,6 @@
 // @Sources
 import { allSources } from '@catalog/sources/lib';
 // @Routes
-<<<<<<< HEAD
-import { sourcesPageRoutes } from '@page/SourcesPage/routes';
-import { DropDownListItem } from '@molecule/DropDownList';
-// @Utils
-import { sourcePageUtils } from '@page/SourcesPage/SourcePage.utils';
-=======
 import { sourcesPageRoutes } from '@page/SourcesPage/SourcesPage.routes';
 import { DropDownListItem } from '@molecule/DropDownList';
 // @Utils
@@ -40,7 +30,6 @@
 import { taskLogsPageRoute } from '@page/TaskLogs/TaskLogsPage';
 import { withProgressBar } from '@./lib/components/components';
 import ExclamationCircleOutlined from '@ant-design/icons/lib/icons/ExclamationCircleOutlined';
->>>>>>> ca183c8f
 
 const SourcesList = ({ projectId, sources, updateSources, setBreadcrumbs }: CommonSourcePageProps) => {
   const history = useHistory();
@@ -133,10 +122,6 @@
             id={src.sourceId}
             key={src.sourceId}
             actions={[
-<<<<<<< HEAD
-              { key: 'edit', method: handleEditAction, title: 'Edit' },
-              { key: 'delete', method: handleDeleteAction, title: 'Delete' }
-=======
               { onClick: () => {
                 withProgressBar({
                   estimatedMs: 1000,
@@ -164,7 +149,6 @@
                 });
 
               }, title: 'Delete', icon: <DeleteOutlined /> }
->>>>>>> ca183c8f
             ]}
           />
         })}
