// @Libs
import { useCallback, useEffect, useMemo, useState } from "react"
import { generatePath, useHistory } from "react-router-dom"
import { Button, Dropdown, Modal } from "antd"
import { observer } from "mobx-react-lite"
// @Services
import { destinationsReferenceList, destinationsReferenceMap } from "catalog/destinations/lib"
// @Store
import { destinationsStore } from "stores/destinations"
// @Components
import { handleError } from "lib/components/components"
import { DropDownList } from "ui/components/DropDownList/DropDownList"
import { EmptyList } from "ui/components/EmptyList/EmptyList"
// @Icons
import PlusOutlined  from "@ant-design/icons/lib/icons/PlusOutlined"
// @Styles
import styles from "./DestinationsList.module.less"
// @Utils
import { withHome } from "ui/components/Breadcrumbs/Breadcrumbs"
// @Routes
import { destinationPageRoutes } from "ui/pages/DestinationsPage/DestinationsPage.routes"
// @Types
import { CommonDestinationPageProps } from "ui/pages/DestinationsPage/DestinationsPage"
import { Destination } from "catalog/destinations/types"
import { useServices } from "../../../../../hooks/useServices"
import { showQuotaLimitModal } from "../../../../../lib/services/billing"
import { DestinationCard } from "../../../../components/DestinationCard/DestinationCard"

const DestinationsListComponent = ({ setBreadcrumbs }: CommonDestinationPageProps) => {
  const history = useHistory()
  const subscription = useServices().currentSubscription


  const dropDownList = useMemo(
    () => (
      <DropDownList
        hideFilter
        list={destinationsReferenceList
          .filter(v => !v.hidden)
          .map((dst: Destination) => ({
            title: dst.displayName,
            id: dst.id,
            icon: dst.ui.icon,
            handleClick: () => {
<<<<<<< HEAD
              if (destinationsStore.allDestinations.length >= subscription?.currentPlan.quota.destinations ?? 999) {
=======
              if (
                destinationsStore.allDestinations.length >=
                subscription.currentPlan.quota.destinations
              ) {
>>>>>>> fd4aef0b
                showQuotaLimitModal(
                  subscription,
                  <>You current plan allows to have only {subscription.currentPlan.quota.destinations} destinations</>
                )
                return
              }
              const link = generatePath(destinationPageRoutes.newExact, {
                type: dst.id,
              })
              history.push(link)
            },
          }))}
      />
    ),
    []
  )

  useEffect(() => {
    setBreadcrumbs(
      withHome({
        elements: [
          { title: "Destinations", link: destinationPageRoutes.root },
          {
            title: "Destinations List",
          },
        ],
      })
    )
  }, [setBreadcrumbs])

  if (destinationsStore.destinations.length === 0) {
    return <EmptyList list={dropDownList} title="Destinations list is still empty" unit="destination" />
  }

  return (
    <>
      <div className="mb-5">
        <Dropdown trigger={["click"]} overlay={dropDownList}>
          <Button type="primary" icon={<PlusOutlined />}>
            Add destination
          </Button>
        </Dropdown>
      </div>

      <div className="flex flex-wrap justify-center">
        {destinationsStore.destinations.map((dst: DestinationData) => {
          const statLink = generatePath(destinationPageRoutes.statisticsExact, { id: dst._id })
          return <DestinationCard key={dst._uid} dst={dst} />
        })}
      </div>
    </>
  )
}

export const DestinationsList = observer(DestinationsListComponent)<|MERGE_RESOLUTION|>--- conflicted
+++ resolved
@@ -12,7 +12,7 @@
 import { DropDownList } from "ui/components/DropDownList/DropDownList"
 import { EmptyList } from "ui/components/EmptyList/EmptyList"
 // @Icons
-import PlusOutlined  from "@ant-design/icons/lib/icons/PlusOutlined"
+import PlusOutlined from "@ant-design/icons/lib/icons/PlusOutlined"
 // @Styles
 import styles from "./DestinationsList.module.less"
 // @Utils
@@ -30,7 +30,6 @@
   const history = useHistory()
   const subscription = useServices().currentSubscription
 
-
   const dropDownList = useMemo(
     () => (
       <DropDownList
@@ -42,14 +41,7 @@
             id: dst.id,
             icon: dst.ui.icon,
             handleClick: () => {
-<<<<<<< HEAD
-              if (destinationsStore.allDestinations.length >= subscription?.currentPlan.quota.destinations ?? 999) {
-=======
-              if (
-                destinationsStore.allDestinations.length >=
-                subscription.currentPlan.quota.destinations
-              ) {
->>>>>>> fd4aef0b
+              if (destinationsStore.allDestinations.length >= subscription.currentPlan.quota.destinations) {
                 showQuotaLimitModal(
                   subscription,
                   <>You current plan allows to have only {subscription.currentPlan.quota.destinations} destinations</>
