// @Libs
import { memo } from 'react';
// @Styles
import styles from './PageHeader.module.less';

export interface Props {
  icon: React.ReactNode;
  title: string;
<<<<<<< HEAD
  mode: 'edit' | 'add' | 'statistics';
=======
  mode?: 'edit' | 'add';
>>>>>>> dd3f140f
}

const PageHeaderComponent = ({ icon, title, mode }: Props) => (
  <div className="flex flex-row items-center space-x-1 text-text">
    <div className={styles.connectorPic}>{icon}</div>
    <div className="">
<<<<<<< HEAD
      {title} ({mode === 'add' ? 'add new' : mode})
=======
      {title} {mode && <>({mode === 'add' ? 'add new' : 'edit'})</>}
>>>>>>> dd3f140f
    </div>
  </div>
);

PageHeaderComponent.displayName = 'PageHeader';

export const PageHeader = memo(PageHeaderComponent);<|MERGE_RESOLUTION|>--- conflicted
+++ resolved
@@ -6,22 +6,14 @@
 export interface Props {
   icon: React.ReactNode;
   title: string;
-<<<<<<< HEAD
   mode: 'edit' | 'add' | 'statistics';
-=======
-  mode?: 'edit' | 'add';
->>>>>>> dd3f140f
 }
 
 const PageHeaderComponent = ({ icon, title, mode }: Props) => (
   <div className="flex flex-row items-center space-x-1 text-text">
     <div className={styles.connectorPic}>{icon}</div>
     <div className="">
-<<<<<<< HEAD
-      {title} ({mode === 'add' ? 'add new' : mode})
-=======
       {title} {mode && <>({mode === 'add' ? 'add new' : 'edit'})</>}
->>>>>>> dd3f140f
     </div>
   </div>
 );
