--- conflicted
+++ resolved
@@ -62,29 +62,16 @@
 }
 
 const menuItems = [
-<<<<<<< HEAD
   makeItem(<PartitionOutlined />, "Home", "/connections"),
   makeItem(<ThunderboltOutlined />, "Live Events", "/events_stream"),
   makeItem(<AreaChartOutlined />, "Statistics", "/dashboard"),
-  makeItem(<Icon component={KeyIcon} />, "API Keys", "/api_keys"),
+  makeItem(<Icon component={KeyIcon} />, "API Keys", "/api-keys"),
   makeItem(<ApiOutlined />, "Sources", "/sources"),
   makeItem(<NotificationOutlined />, "Destinations", "/destinations"),
   makeItem(<Icon component={DbtCloudIcon} />, "dbt Cloud Integration", "/dbtcloud"),
   makeItem(<CloudOutlined />, "Custom Domains", "/domains", f => f.enableCustomDomains),
   makeItem(<DownloadOutlined />, "Download Config", "/cfg_download", f => f.enableCustomDomains),
 ]
-=======
-  makeItem(<PartitionOutlined/>, 'Home', '/connections'),
-  makeItem(<ThunderboltOutlined/>, 'Live Events', '/events_stream'),
-  makeItem(<AreaChartOutlined/>, 'Statistics', '/dashboard'),
-  makeItem(<Icon component={KeyIcon}/>, 'API Keys', '/api-keys'),
-  makeItem(<ApiOutlined/>, 'Sources', '/sources'),
-  makeItem(<NotificationOutlined/>, 'Destinations', '/destinations'),
-  makeItem(<Icon component={DbtCloudIcon}/>, 'dbt Cloud Integration', '/dbtcloud'),
-  makeItem(<CloudOutlined/>, 'Custom Domains', '/domains', (f) => f.enableCustomDomains),
-  makeItem(<DownloadOutlined/>, 'Download Config', '/cfg_download', (f) => f.enableCustomDomains)
-];
->>>>>>> 93d7b2a4
 
 export const ApplicationMenu: React.FC<{ expanded: boolean }> = ({ expanded }) => {
   const key = usePageLocation().mainMenuKey
