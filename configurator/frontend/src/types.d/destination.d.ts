<<<<<<< HEAD
declare type DestinationType = 'postgres' | 'bigquery' | 'redshift' | 'clickhouse' | 'snowflake' | 'facebook' |
    'google_analytics' | 'webhook' | 'mysql' | 'dbtcloud' | 's3' | 'kafka';
=======
declare type DestinationType =
  | "postgres"
  | "bigquery"
  | "redshift"
  | "clickhouse"
  | "snowflake"
  | "facebook"
  | "google_analytics"
  | "webhook"
  | "mysql"
  | "dbtcloud"
  | "s3"
>>>>>>> 694f6c35

declare interface DestinationData {
  readonly _type: DestinationType
  readonly _id: string
  displayName?: string
  readonly _uid: string

  _mappings: DestinationMapping
  _comment: string
  _connectionTestOk: boolean
  _connectionErrorMessage?: string
  _formData: {
    mode: "batch" | "stream"
    [key: string]: any
  }
  _onlyKeys: string[]
  _sources?: string[]
}<|MERGE_RESOLUTION|>--- conflicted
+++ resolved
@@ -1,7 +1,3 @@
-<<<<<<< HEAD
-declare type DestinationType = 'postgres' | 'bigquery' | 'redshift' | 'clickhouse' | 'snowflake' | 'facebook' |
-    'google_analytics' | 'webhook' | 'mysql' | 'dbtcloud' | 's3' | 'kafka';
-=======
 declare type DestinationType =
   | "postgres"
   | "bigquery"
@@ -14,7 +10,7 @@
   | "mysql"
   | "dbtcloud"
   | "s3"
->>>>>>> 694f6c35
+  | "kafka"
 
 declare interface DestinationData {
   readonly _type: DestinationType
