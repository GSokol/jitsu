--- conflicted
+++ resolved
@@ -11,10 +11,8 @@
 	"github.com/jitsucom/jitsu/configurator/destinations"
 	"github.com/jitsucom/jitsu/configurator/entities"
 	"github.com/jitsucom/jitsu/configurator/openapi"
-<<<<<<< HEAD
-=======
+	"github.com/jitsucom/jitsu/configurator/openapi"
 	"github.com/jitsucom/jitsu/configurator/random"
->>>>>>> d54aca60
 	"github.com/jitsucom/jitsu/server/jsonutils"
 	"github.com/jitsucom/jitsu/server/locks"
 	"github.com/jitsucom/jitsu/server/logging"
@@ -620,7 +618,6 @@
 		return nil, err
 	}
 	defer lock.Unlock()
-<<<<<<< HEAD
 
 	data, err := cs.get(objectType, projectID)
 	if err != nil {
@@ -634,21 +631,6 @@
 
 	ensureIDNotChanged(patchPayload)
 
-=======
-
-	data, err := cs.get(objectType, projectID)
-	if err != nil {
-		return nil, err
-	}
-
-	projectConfig, objectsArray, err := deserializeProjectObjects(data, patchPayload.ObjectArrayPath, objectType, projectID)
-	if err != nil {
-		return nil, err
-	}
-
-	ensureIDNotChanged(patchPayload)
-
->>>>>>> d54aca60
 	//build projectConfig with patched object
 	var newProjectConfigWithObject map[string]interface{}
 	var patchedObject map[string]interface{}
@@ -675,7 +657,6 @@
 
 		newProjectConfigWithObject = buildProjectDataObject(projectConfig, objectsArray, patchedObject, objectPosition, patchPayload.ObjectArrayPath)
 	}
-<<<<<<< HEAD
 
 	if _, err := cs.save(objectType, projectID, newProjectConfigWithObject); err != nil {
 		return nil, err
@@ -686,18 +667,6 @@
 		return nil, fmt.Errorf("error serializing patched object: %v", err)
 	}
 
-=======
-
-	if _, err := cs.save(objectType, projectID, newProjectConfigWithObject); err != nil {
-		return nil, err
-	}
-
-	newObjectBytes, err := json.Marshal(patchedObject)
-	if err != nil {
-		return nil, fmt.Errorf("error serializing patched object: %v", err)
-	}
-
->>>>>>> d54aca60
 	return newObjectBytes, nil
 }
 
@@ -740,21 +709,12 @@
 		}
 
 		newProjectConfigWithObject = buildProjectDataObject(projectConfig, objectsArray, patchPayload.Patch, objectPosition, patchPayload.ObjectArrayPath)
-<<<<<<< HEAD
 	}
 
 	if _, err := cs.save(objectType, projectID, newProjectConfigWithObject); err != nil {
 		return nil, err
 	}
 
-=======
-	}
-
-	if _, err := cs.save(objectType, projectID, newProjectConfigWithObject); err != nil {
-		return nil, err
-	}
-
->>>>>>> d54aca60
 	newObjectBytes, err := json.Marshal(patchPayload.Patch)
 	if err != nil {
 		return nil, fmt.Errorf("error serializing new object: %v", err)
@@ -993,7 +953,6 @@
 	t, ok := object.Get(typeField)
 	jServerEntityType := fmt.Sprint(t)
 	if !ok || jServerEntityType == "" {
-<<<<<<< HEAD
 		logging.Errorf("failed to get type field [%s] from object: %v", typeField, object.AdditionalProperties)
 		return generateUniqueID(random.LowerString(20), alreadyUsedIDs)
 	}
@@ -1099,58 +1058,6 @@
 		return nil, nil, fmt.Errorf("path [%s] doesn't exist in the collection", arrayPath)
 	}
 
-=======
-		logging.Errorf("failed to get type field [%s] from object: %v", object.AdditionalProperties)
-		return generateUniqueID(random.LowerString(20), alreadyUsedIDs)
-	}
-
-	return generateUniqueID(jServerEntityType, alreadyUsedIDs)
-}
-
-//buildProjectDataObject puts input object into array with position and into projectData with arrayPath (if arrayPath is empty puts as is)
-//depends on the arrayPath can return { array_path: []objects} or just { object ... }
-func buildProjectDataObject(projectData map[string]interface{}, array []map[string]interface{}, object map[string]interface{}, position int, arrayPath string) map[string]interface{} {
-	if arrayPath != "" {
-		if array == nil {
-			array = make([]map[string]interface{}, 0, 1)
-		}
-
-		if position != unknownObjectPosition {
-			array[position] = object
-		} else {
-			array = append(array, object)
-		}
-
-		if projectData == nil {
-			projectData = map[string]interface{}{}
-		}
-
-		projectData[arrayPath] = array
-		return projectData
-	} else {
-		return object
-	}
-}
-
-//deserializeProjectObjects returns high level object wrapper (which is stored in Redis) and underlying deserialized objects array
-// { array_path: [objects..], other_field1: ..., other_fieldN:...}
-// if array_path is "" just return serialized object
-func deserializeProjectObjects(projectObjectsBytes []byte, arrayPath, objectType, projectID string) (map[string]interface{}, []map[string]interface{}, error) {
-	collectionData := map[string]interface{}{}
-	if err := json.Unmarshal(projectObjectsBytes, &collectionData); err != nil {
-		return nil, nil, fmt.Errorf("error unmarshal data: %v", err)
-	}
-
-	if arrayPath == "" {
-		return collectionData, nil, nil
-	}
-
-	objectsArrayI, ok := collectionData[arrayPath]
-	if !ok {
-		return nil, nil, fmt.Errorf("path [%s] doesn't exist in the collection", arrayPath)
-	}
-
->>>>>>> d54aca60
 	objectsArray, ok := objectsArrayI.([]interface{})
 	if !ok {
 		return nil, nil, fmt.Errorf("path [%s] is not an array (is %T) in the collection", arrayPath, objectsArrayI)
