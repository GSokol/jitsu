--- conflicted
+++ resolved
@@ -45,13 +45,10 @@
 		config, err = mapMySQL(destination)
 	case enstorages.S3Type:
 		config, err = mapS3(destination)
-<<<<<<< HEAD
+	case enstorages.NpmType:
+		config, err = mapNpm(destination)
 	case enstorages.KafkaType:
 		config, err = mapKafka(destination)
-=======
-	case enstorages.NpmType:
-		config, err = mapNpm(destination)
->>>>>>> 574c463b
 	default:
 		return nil, fmt.Errorf("Unknown destination type: %s", destination.Type)
 	}
@@ -640,7 +637,6 @@
 	}, nil
 }
 
-<<<<<<< HEAD
 func mapKafka(dest *entities.Destination) (*enstorages.DestinationConfig, error) {
 	b, err := json.Marshal(dest.Data)
 	if err != nil {
@@ -674,10 +670,7 @@
 	}, nil
 }
 
-func enrichMappingRules(destination *entities.Destination, enDestinationConfig *enstorages.DestinationConfig) {
-=======
 func enrichMappingRules(destination *entities.Destination, enDestinationConfig *enconfig.DestinationConfig) {
->>>>>>> 574c463b
 	if !destination.Mappings.IsEmpty() {
 		var mappingFields []enconfig.MappingField
 		for _, rule := range destination.Mappings.Rules {
