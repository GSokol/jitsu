--- conflicted
+++ resolved
@@ -10,11 +10,7 @@
       - REDIS_URL=redis://redis:6379
       #Retroactive users recognition can affect RAM significant. Read more about the solution https://jitsu.com/docs/other-features/retroactive-user-recognition
       - USER_RECOGNITION_ENABLED=true
-<<<<<<< HEAD
-      - USER_RECOGNITION_REDIS_URL=redis://redis_users_recognition:6379
-=======
       - USER_RECOGNITION_REDIS_URL=redis://redis_users_recognition:6380
->>>>>>> e88cd120
       - TERM=xterm-256color
     depends_on:
       - redis
@@ -42,11 +38,8 @@
     image: redis:6.2.4-alpine
     volumes:
       - ./compose-data/redis_users_recognition/data:/data
-<<<<<<< HEAD
-=======
       - ./compose-data/redis_users_recognition/redis.conf:/usr/local/etc/redis/redis.conf
     command: redis-server /usr/local/etc/redis/redis.conf
->>>>>>> e88cd120
     restart: always
     networks:
       - main
