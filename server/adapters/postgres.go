package adapters

import (
	"context"
	"database/sql"
	"encoding/json"
	"errors"
	"fmt"
	"github.com/jitsucom/jitsu/server/uuid"
	"github.com/lib/pq"
	"sort"
	"strconv"
	"strings"
	"time"

	"github.com/jitsucom/jitsu/server/logging"
	"github.com/jitsucom/jitsu/server/typing"
	_ "github.com/lib/pq"
)

const (
	tableNamesQuery  = `SELECT table_name FROM information_schema.tables WHERE table_schema=$1`
	tableSchemaQuery = `SELECT 
 							pg_attribute.attname AS name,
    						pg_catalog.format_type(pg_attribute.atttypid,pg_attribute.atttypmod) AS column_type
						FROM pg_attribute
         					JOIN pg_class ON pg_class.oid = pg_attribute.attrelid
         					LEFT JOIN pg_attrdef pg_attrdef ON pg_attrdef.adrelid = pg_class.oid AND pg_attrdef.adnum = pg_attribute.attnum
         					LEFT JOIN pg_namespace ON pg_namespace.oid = pg_class.relnamespace
         					LEFT JOIN pg_constraint ON pg_constraint.conrelid = pg_class.oid AND pg_attribute.attnum = ANY (pg_constraint.conkey)
						WHERE pg_class.relkind = 'r'::char
  							AND  pg_namespace.nspname = $1
  							AND pg_class.relname = $2
  							AND pg_attribute.attnum > 0`
	primaryKeyFieldsQuery = `SELECT
							pg_attribute.attname
						FROM pg_index, pg_class, pg_attribute, pg_namespace
						WHERE
								pg_class.oid = $1::regclass AND
								indrelid = pg_class.oid AND
								nspname = $2 AND
								pg_class.relnamespace = pg_namespace.oid AND
								pg_attribute.attrelid = pg_class.oid AND
								pg_attribute.attnum = any(pg_index.indkey)
					  	AND indisprimary`
	createDbSchemaIfNotExistsTemplate = `CREATE SCHEMA IF NOT EXISTS "%s"`
	addColumnTemplate                 = `ALTER TABLE "%s"."%s" ADD COLUMN %s`
	dropPrimaryKeyTemplate            = "ALTER TABLE %s.%s DROP CONSTRAINT %s"
	alterPrimaryKeyTemplate           = `ALTER TABLE "%s"."%s" ADD CONSTRAINT %s PRIMARY KEY (%s)`
	createTableTemplate               = `CREATE TABLE "%s"."%s" (%s)`
	insertTemplate                    = `INSERT INTO "%s"."%s" (%s) VALUES %s`
	mergeTemplate                     = `INSERT INTO "%s"."%s"(%s) VALUES %s ON CONFLICT ON CONSTRAINT %s DO UPDATE set %s;`
	bulkMergeTemplate                 = `INSERT INTO "%s"."%s"(%s) SELECT %s FROM "%s"."%s" ON CONFLICT ON CONSTRAINT %s DO UPDATE SET %s`
	bulkMergePrefix                   = `excluded`
	deleteQueryTemplate               = `DELETE FROM "%s"."%s" WHERE %s`

	dropTableTemplate = `DROP TABLE "%s"."%s"`

	copyColumnTemplate                 = `UPDATE "%s"."%s" SET %s = %s`
	dropColumnTemplate                 = `ALTER TABLE "%s"."%s" DROP COLUMN %s`
	renameColumnTemplate               = `ALTER TABLE "%s"."%s" RENAME COLUMN %s TO %s`
	postgresTruncateTableTemplate      = `TRUNCATE "%s"."%s"`
	placeholdersStringBuildErrTemplate = `Error building placeholders string: %v`
	postgresValuesLimit                = 65535 // this is a limitation of parameters one can pass as query values. If more parameters are passed, error is returned
)

var (
	SchemaToPostgres = map[typing.DataType]string{
		typing.STRING:    "text",
		typing.INT64:     "bigint",
		typing.FLOAT64:   "double precision",
		typing.TIMESTAMP: "timestamp",
		typing.BOOL:      "boolean",
		typing.UNKNOWN:   "text",
	}
)

//DataSourceConfig dto for deserialized datasource config (e.g. in Postgres or AwsRedshift destination)
type DataSourceConfig struct {
	Host       string            `mapstructure:"host" json:"host,omitempty" yaml:"host,omitempty"`
	Port       json.Number       `mapstructure:"port" json:"port,omitempty" yaml:"port,omitempty"`
	Db         string            `mapstructure:"db" json:"db,omitempty" yaml:"db,omitempty"`
	Schema     string            `mapstructure:"schema" json:"schema,omitempty" yaml:"schema,omitempty"`
	Username   string            `mapstructure:"username" json:"username,omitempty" yaml:"username,omitempty"`
	Password   string            `mapstructure:"password" json:"password,omitempty" yaml:"password,omitempty"`
	Parameters map[string]string `mapstructure:"parameters" json:"parameters,omitempty" yaml:"parameters,omitempty"`
}

//Validate required fields in DataSourceConfig
func (dsc *DataSourceConfig) Validate() error {
	if dsc == nil {
		return errors.New("Datasource config is required")
	}
	if dsc.Host == "" {
		return errors.New("Datasource host is required parameter")
	}
	if dsc.Db == "" {
		return errors.New("Datasource db is required parameter")
	}
	if dsc.Username == "" {
		return errors.New("Datasource username is required parameter")
	}

	if dsc.Parameters == nil {
		dsc.Parameters = map[string]string{}
	}
	return nil
}

//Postgres is adapter for creating,patching (schema or table), inserting data to postgres
type Postgres struct {
	ctx         context.Context
	config      *DataSourceConfig
	dataSource  *sql.DB
	queryLogger *logging.QueryLogger

	sqlTypes typing.SQLTypes
}

//NewPostgresUnderRedshift returns configured Postgres adapter instance without mapping old types
func NewPostgresUnderRedshift(ctx context.Context, config *DataSourceConfig, queryLogger *logging.QueryLogger, sqlTypes typing.SQLTypes) (*Postgres, error) {
	connectionString := fmt.Sprintf("host=%s port=%s dbname=%s user=%s password=%s ",
		config.Host, config.Port.String(), config.Db, config.Username, config.Password)
	//concat provided connection parameters
	for k, v := range config.Parameters {
		connectionString += k + "=" + v + " "
	}
	dataSource, err := sql.Open("postgres", connectionString)
	if err != nil {
		return nil, err
	}

	if err := dataSource.Ping(); err != nil {
		dataSource.Close()
		return nil, err
	}

	//set default value
	dataSource.SetConnMaxLifetime(10 * time.Minute)

	return &Postgres{ctx: ctx, config: config, dataSource: dataSource, queryLogger: queryLogger, sqlTypes: sqlTypes}, nil
}

//NewPostgres return configured Postgres adapter instance
func NewPostgres(ctx context.Context, config *DataSourceConfig, queryLogger *logging.QueryLogger, sqlTypes typing.SQLTypes) (*Postgres, error) {
	connectionString := fmt.Sprintf("host=%s port=%s dbname=%s user=%s password=%s ",
		config.Host, config.Port.String(), config.Db, config.Username, config.Password)
	//concat provided connection parameters
	for k, v := range config.Parameters {
		connectionString += k + "=" + v + " "
	}
	dataSource, err := sql.Open("postgres", connectionString)
	if err != nil {
		return nil, err
	}

	if err := dataSource.Ping(); err != nil {
		dataSource.Close()
		return nil, err
	}

	//set default value
	dataSource.SetConnMaxLifetime(10 * time.Minute)

	return &Postgres{ctx: ctx, config: config, dataSource: dataSource, queryLogger: queryLogger, sqlTypes: reformatMappings(sqlTypes, SchemaToPostgres)}, nil
}

//Type returns Postgres type
func (Postgres) Type() string {
	return "Postgres"
}

//OpenTx opens underline sql transaction and return wrapped instance
func (p *Postgres) OpenTx() (*Transaction, error) {
	tx, err := p.dataSource.BeginTx(p.ctx, nil)
	if err != nil {
		return nil, err
	}

	return &Transaction{tx: tx, dbType: p.Type()}, nil
}

//CreateDbSchema creates database schema instance if doesn't exist
func (p *Postgres) CreateDbSchema(dbSchemaName string) error {
	wrappedTx, err := p.OpenTx()
	if err != nil {
		return err
	}

	return createDbSchemaInTransaction(p.ctx, wrappedTx, createDbSchemaIfNotExistsTemplate, dbSchemaName, p.queryLogger)
}

//CreateTable creates database table with name,columns provided in Table representation
func (p *Postgres) CreateTable(table *Table) error {
	wrappedTx, err := p.OpenTx()
	if err != nil {
		return err
	}

	err = p.createTableInTransaction(wrappedTx, table)
	if err != nil {
		wrappedTx.Rollback()
		return checkErr(err)
	}

	return wrappedTx.DirectCommit()
}

//PatchTableSchema adds new columns(from provided Table) to existing table
func (p *Postgres) PatchTableSchema(patchTable *Table) error {
	wrappedTx, err := p.OpenTx()
	if err != nil {
		return checkErr(err)
	}

	return p.patchTableSchemaInTransaction(wrappedTx, patchTable)
}

//GetTableSchema returns table (name,columns with name and types) representation wrapped in Table struct
func (p *Postgres) GetTableSchema(tableName string) (*Table, error) {
	table, err := p.getTable(tableName)
	if err != nil {
		return nil, err
	}

	//don't select primary keys of non-existent table
	if len(table.Columns) == 0 {
		return table, nil
	}

	pkFields, err := p.getPrimaryKeys(tableName)
	if err != nil {
		return nil, err
	}

	table.PKFields = pkFields
	return table, nil
}

//Insert provided object in postgres with typecasts
//uses upsert (merge on conflict) if primary_keys are configured
func (p *Postgres) Insert(eventContext *EventContext) error {
	columnsWithoutQuotes, columnsWithQuotes, placeholders, values := p.buildInsertPayload(eventContext.ProcessedEvent)

	var statement string
	if len(eventContext.Table.PKFields) == 0 {
		statement = fmt.Sprintf(insertTemplate, p.config.Schema, eventContext.Table.Name, strings.Join(columnsWithQuotes, ", "), "("+strings.Join(placeholders, ", ")+")")
	} else {
		statement = fmt.Sprintf(mergeTemplate, p.config.Schema, eventContext.Table.Name, strings.Join(columnsWithQuotes, ","), "("+strings.Join(placeholders, ", ")+")", buildConstraintName(p.config.Schema, eventContext.Table.Name), p.buildUpdateSection(columnsWithoutQuotes))
	}

	p.queryLogger.LogQueryWithValues(statement, values)

	_, err := p.dataSource.ExecContext(p.ctx, statement, values...)
	if err != nil {
		err = checkErr(err)
		return fmt.Errorf("Error inserting in %s table with statement: %s values: %v: %v", eventContext.Table.Name, statement, values, err)
	}

	return nil
}

//Truncate deletes all records in tableName table
func (p *Postgres) Truncate(tableName string) error {
	sqlParams := SqlParams{
		dataSource:  p.dataSource,
		queryLogger: p.queryLogger,
		ctx:         p.ctx,
	}
	statement := fmt.Sprintf(postgresTruncateTableTemplate, p.config.Schema, tableName)
	return sqlParams.commonTruncate(tableName, statement)
}

func (p *Postgres) getTable(tableName string) (*Table, error) {
	table := &Table{Name: tableName, Columns: map[string]Column{}, PKFields: map[string]bool{}}
	rows, err := p.dataSource.QueryContext(p.ctx, tableSchemaQuery, p.config.Schema, tableName)
	if err != nil {
		return nil, fmt.Errorf("Error querying table [%s] schema: %v", tableName, err)
	}

	defer rows.Close()
	for rows.Next() {
		var columnName, columnPostgresType string
		if err := rows.Scan(&columnName, &columnPostgresType); err != nil {
			return nil, fmt.Errorf("Error scanning result: %v", err)
		}
		if columnPostgresType == "-" {
			//skip dropped postgres field
			continue
		}

		table.Columns[columnName] = Column{SQLType: columnPostgresType}
	}

	if err := rows.Err(); err != nil {
		return nil, fmt.Errorf("Last rows.Err: %v", err)
	}

	return table, nil
}

//create table columns and pk key
//override input table sql type with configured cast type
//make fields from Table PkFields - 'not null'
func (p *Postgres) createTableInTransaction(wrappedTx *Transaction, table *Table) error {
	var columnsDDL []string
	pkFields := table.GetPKFieldsMap()
	for columnName, column := range table.Columns {
		columnsDDL = append(columnsDDL, p.columnDDL(columnName, column, pkFields))
	}

	//sorting columns asc
	sort.Strings(columnsDDL)
	query := fmt.Sprintf(createTableTemplate, p.config.Schema, table.Name, strings.Join(columnsDDL, ", "))
	p.queryLogger.LogDDL(query)

	if _, err := wrappedTx.tx.ExecContext(p.ctx, query); err != nil {
		err = checkErr(err)
		return fmt.Errorf("Error creating [%s] table with statement [%s]: %v", table.Name, query, err)
	}

	if err := p.createPrimaryKeyInTransaction(wrappedTx, table); err != nil {
		return err
	}

	return nil
}

//alter table with columns (if not empty)
//recreate primary key (if not empty) or delete primary key if Table.DeletePkFields is true
func (p *Postgres) patchTableSchemaInTransaction(wrappedTx *Transaction, patchTable *Table) error {
	pkFields := patchTable.GetPKFieldsMap()
	//patch columns
	for columnName, column := range patchTable.Columns {
		columnDDL := p.columnDDL(columnName, column, pkFields)
		query := fmt.Sprintf(addColumnTemplate, p.config.Schema, patchTable.Name, columnDDL)
		p.queryLogger.LogDDL(query)

		_, err := wrappedTx.tx.ExecContext(p.ctx, query)
		if err != nil {
			wrappedTx.Rollback()
			err = checkErr(err)
			return fmt.Errorf("Error patching %s table with [%s] DDL: %v", patchTable.Name, columnDDL, err)
		}
	}

	//patch primary keys - delete old
	if patchTable.DeletePkFields {
		err := p.deletePrimaryKeyInTransaction(wrappedTx, patchTable)
		if err != nil {
			wrappedTx.Rollback()
			return err
		}
	}

	//patch primary keys - create new
	if len(patchTable.PKFields) > 0 {
		err := p.createPrimaryKeyInTransaction(wrappedTx, patchTable)
		if err != nil {
			wrappedTx.Rollback()
			return checkErr(err)
		}
	}

	return wrappedTx.DirectCommit()
}

//createPrimaryKeyInTransaction create primary key constraint
func (p *Postgres) createPrimaryKeyInTransaction(wrappedTx *Transaction, table *Table) error {
	if len(table.PKFields) == 0 {
		return nil
	}

	var quotedColumnNames []string
	for _, column := range table.GetPKFields() {
		quotedColumnNames = append(quotedColumnNames, fmt.Sprintf(`"%s"`, column))
	}

	statement := fmt.Sprintf(alterPrimaryKeyTemplate,
		p.config.Schema, table.Name, buildConstraintName(p.config.Schema, table.Name), strings.Join(quotedColumnNames, ","))
	p.queryLogger.LogDDL(statement)

	_, err := wrappedTx.tx.ExecContext(p.ctx, statement)
	if err != nil {
		err = checkErr(err)
		return fmt.Errorf("Error setting primary key [%s] %s table: %v", strings.Join(table.GetPKFields(), ","), table.Name, err)
	}

	return nil
}

//delete primary key
func (p *Postgres) deletePrimaryKeyInTransaction(wrappedTx *Transaction, table *Table) error {
	query := fmt.Sprintf(dropPrimaryKeyTemplate, p.config.Schema, table.Name, buildConstraintName(p.config.Schema, table.Name))
	p.queryLogger.LogDDL(query)
	_, err := wrappedTx.tx.ExecContext(p.ctx, query)
	if err != nil {
		err = checkErr(err)
		return fmt.Errorf("Failed to drop primary key constraint for table %s.%s: %v", p.config.Schema, table.Name, err)
	}

	return nil
}

//BulkInsert runs bulkStoreInTransaction
func (p *Postgres) BulkInsert(table *Table, objects []map[string]interface{}) error {
	wrappedTx, err := p.OpenTx()
	if err != nil {
		return err
	}

	if err = p.bulkStoreInTransaction(wrappedTx, table, objects); err != nil {
		wrappedTx.Rollback()
		return err
	}

	return wrappedTx.DirectCommit()
}

//BulkUpdate deletes with deleteConditions and runs bulkStoreInTransaction
func (p *Postgres) BulkUpdate(table *Table, objects []map[string]interface{}, deleteConditions *DeleteConditions) error {
	wrappedTx, err := p.OpenTx()
	if err != nil {
		return err
	}

	if !deleteConditions.IsEmpty() {
		if err := p.deleteInTransaction(wrappedTx, table, deleteConditions); err != nil {
			wrappedTx.Rollback()
			return err
		}
	}

	if err := p.bulkStoreInTransaction(wrappedTx, table, objects); err != nil {
		wrappedTx.Rollback()
		return err
	}

	return wrappedTx.DirectCommit()
}

//DropTable drops table in transaction
func (p *Postgres) DropTable(table *Table) error {
	wrappedTx, err := p.OpenTx()
	if err != nil {
		return err
	}

	if err := p.dropTableInTransaction(wrappedTx, table); err != nil {
		wrappedTx.Rollback()
		return err
	}

	return wrappedTx.DirectCommit()
}

//bulkStoreInTransaction checks PKFields and uses bulkInsert or bulkMerge
//in bulkMerge - deduplicate objects
//if there are any duplicates, do the job 2 times
func (p *Postgres) bulkStoreInTransaction(wrappedTx *Transaction, table *Table, objects []map[string]interface{}) error {
	if len(table.PKFields) == 0 {
		return p.bulkInsertInTransaction(wrappedTx, table, objects, postgresValuesLimit)
	}

	//deduplication for bulkMerge success (it fails if there is any duplicate)
	deduplicatedObjectsBuckets := deduplicateObjects(table, objects)

	for _, objectsBucket := range deduplicatedObjectsBuckets {
		if err := p.bulkMergeInTransaction(wrappedTx, table, objectsBucket); err != nil {
			return err
		}
	}

	return nil
}

//Must be used when table has no primary keys. Inserts data in batches to improve performance.
//Prefer to use bulkStoreInTransaction instead of calling this method directly
func (p *Postgres) bulkInsertInTransaction(wrappedTx *Transaction, table *Table, objects []map[string]interface{}, valuesLimit int) error {
	var placeholdersBuilder strings.Builder
	var headerWithoutQuotes []string
	for name := range table.Columns {
		headerWithoutQuotes = append(headerWithoutQuotes, name)
	}
	maxValues := len(objects) * len(table.Columns)
	if maxValues > valuesLimit {
		maxValues = valuesLimit
	}
	valueArgs := make([]interface{}, 0, maxValues)
	placeholdersCounter := 1
	for _, row := range objects {
		// if number of values exceeds limit, we have to execute insert query on processed rows
		if len(valueArgs)+len(headerWithoutQuotes) > valuesLimit {
			err := p.executeInsert(wrappedTx, table, headerWithoutQuotes, removeLastComma(placeholdersBuilder.String()), valueArgs)
			if err != nil {
				return fmt.Errorf("Error executing insert: %v", err)
			}

			placeholdersBuilder.Reset()
			placeholdersCounter = 1
			valueArgs = make([]interface{}, 0, maxValues)
		}
		_, err := placeholdersBuilder.WriteString("(")
		if err != nil {
			return fmt.Errorf(placeholdersStringBuildErrTemplate, err)
		}

		for i, column := range headerWithoutQuotes {
			value, _ := row[column]
			valueArgs = append(valueArgs, value)
			castClause := p.getCastClause(column)

			_, err = placeholdersBuilder.WriteString("$" + strconv.Itoa(placeholdersCounter) + castClause)
			if err != nil {
				return fmt.Errorf(placeholdersStringBuildErrTemplate, err)
			}

			if i < len(headerWithoutQuotes)-1 {
				_, err = placeholdersBuilder.WriteString(",")
				if err != nil {
					return fmt.Errorf(placeholdersStringBuildErrTemplate, err)
				}
			}
			placeholdersCounter++
		}
		_, err = placeholdersBuilder.WriteString("),")
		if err != nil {
			return fmt.Errorf(placeholdersStringBuildErrTemplate, err)
		}
	}
	if len(valueArgs) > 0 {
		err := p.executeInsert(wrappedTx, table, headerWithoutQuotes, removeLastComma(placeholdersBuilder.String()), valueArgs)
		if err != nil {
			return fmt.Errorf("Error executing last insert in bulk: %v", err)
		}
	}
	return nil
}

//bulkMergeInTransaction creates tmp table without duplicates
//inserts all data into tmp table and using bulkMergeTemplate merges all data to main table
func (p *Postgres) bulkMergeInTransaction(wrappedTx *Transaction, table *Table, objects []map[string]interface{}) error {
	tmpTable := &Table{
		Name:           fmt.Sprintf("jitsu_tmp_%s", uuid.NewLettersNumbers()[:5]),
		Columns:        table.Columns,
		PKFields:       map[string]bool{},
		DeletePkFields: false,
		Version:        0,
	}

	err := p.createTableInTransaction(wrappedTx, tmpTable)
	if err != nil {
		return fmt.Errorf("Error creating temporary table: %v", err)
	}

	err = p.bulkInsertInTransaction(wrappedTx, tmpTable, objects, postgresValuesLimit)
	if err != nil {
		return fmt.Errorf("Error inserting in temporary table: %v", err)
	}

	//insert from select
	var setValues []string
	var headerWithQuotes []string
	for name := range table.Columns {
		setValues = append(setValues, fmt.Sprintf(`"%s"=%s."%s"`, name, bulkMergePrefix, name))
		headerWithQuotes = append(headerWithQuotes, fmt.Sprintf(`"%s"`, name))
	}

	insertFromSelectStatement := fmt.Sprintf(bulkMergeTemplate, p.config.Schema, table.Name, strings.Join(headerWithQuotes, ", "), strings.Join(headerWithQuotes, ", "), p.config.Schema, tmpTable.Name, buildConstraintName(p.config.Schema, table.Name), strings.Join(setValues, ", "))
	p.queryLogger.LogQuery(insertFromSelectStatement)

	_, err = wrappedTx.tx.ExecContext(p.ctx, insertFromSelectStatement)
	if err != nil {
		err = checkErr(err)
		return fmt.Errorf("Error bulk merging in %s table with statement: %s: %v", table.Name, insertFromSelectStatement, err)
	}

	//delete tmp table
	return p.dropTableInTransaction(wrappedTx, tmpTable)
}

func (p *Postgres) dropTableInTransaction(wrappedTx *Transaction, table *Table) error {
	query := fmt.Sprintf(dropTableTemplate, p.config.Schema, table.Name)
	p.queryLogger.LogDDL(query)

	if _, err := wrappedTx.tx.ExecContext(p.ctx, query); err != nil {
		err = checkErr(err)
		return fmt.Errorf("Error dropping [%s] table: %v", table.Name, err)
	}

	return nil
}

func (p *Postgres) deleteInTransaction(wrappedTx *Transaction, table *Table, deleteConditions *DeleteConditions) error {
	deleteCondition, values := p.toDeleteQuery(deleteConditions)
	query := fmt.Sprintf(deleteQueryTemplate, p.config.Schema, table.Name, deleteCondition)
	p.queryLogger.LogQueryWithValues(query, values)

	if _, err := wrappedTx.tx.ExecContext(p.ctx, query, values...); err != nil {
		err = checkErr(err)
		return fmt.Errorf("Error deleting using query: %s, error: %v", query, err)
	}

	return nil
}

func (p *Postgres) toDeleteQuery(conditions *DeleteConditions) (string, []interface{}) {
	var queryConditions []string
	var values []interface{}

	for i, condition := range conditions.Conditions {
		conditionString := condition.Field + " " + condition.Clause + " $" + strconv.Itoa(i+1) + p.getCastClause(condition.Field)
		queryConditions = append(queryConditions, conditionString)
		values = append(values, condition.Value)
	}

	return strings.Join(queryConditions, conditions.JoinCondition), values
}

//executeInsert execute insert with insertTemplate
func (p *Postgres) executeInsert(wrappedTx *Transaction, table *Table, headerWithoutQuotes []string, placeholders string, valueArgs []interface{}) error {
	var quotedHeader []string
	for _, columnName := range headerWithoutQuotes {
		quotedHeader = append(quotedHeader, fmt.Sprintf(`"%s"`, columnName))
	}

	statement := fmt.Sprintf(insertTemplate, p.config.Schema, table.Name, strings.Join(quotedHeader, ","), placeholders)

	p.queryLogger.LogQueryWithValues(statement, valueArgs)

	if _, err := wrappedTx.tx.Exec(statement, valueArgs...); err != nil {
		err = checkErr(err)
		return err
	}

	return nil
}

//columnDDL returns column DDL (quoted column name, mapped sql type and 'not null' if pk field)
func (p *Postgres) columnDDL(name string, column Column, pkFields map[string]bool) string {
	var notNullClause string
	sqlType := column.SQLType

	if overriddenSQLType, ok := p.sqlTypes[name]; ok {
		sqlType = overriddenSQLType.ColumnType
	}

	//not null
	if _, ok := pkFields[name]; ok {
		notNullClause = " not null " + p.getDefaultValueStatement(sqlType)
	}

	return fmt.Sprintf(`"%s" %s%s`, name, sqlType, notNullClause)
}

//getCastClause returns ::SQL_TYPE clause or empty string
//$1::type, $2::type, $3, etc
func (p *Postgres) getCastClause(name string) string {
	castType, ok := p.sqlTypes[name]
	if ok {
		return "::" + castType.Type
	}

	return ""
}

//return default value statement for creating column
func (p *Postgres) getDefaultValueStatement(sqlType string) string {
	//get default value based on type
	if strings.Contains(sqlType, "var") || strings.Contains(sqlType, "text") {
		return "default ''"
	}

	return "default 0"
}

//Close underlying sql.DB
func (p *Postgres) Close() error {
	return p.dataSource.Close()
}

func buildConstraintName(schemaName string, tableName string) string {
	return schemaName + "_" + tableName + "_pk"
}

func (p *Postgres) getPrimaryKeys(tableName string) (map[string]bool, error) {
	primaryKeys := map[string]bool{}
	pkFieldsRows, err := p.dataSource.QueryContext(p.ctx, primaryKeyFieldsQuery, p.config.Schema+"."+tableName, p.config.Schema)
	if err != nil {
		return nil, fmt.Errorf("Error querying primary keys for [%s.%s] table: %v", p.config.Schema, tableName, err)
	}

	defer pkFieldsRows.Close()
	var pkFields []string
	for pkFieldsRows.Next() {
		var fieldName string
		if err := pkFieldsRows.Scan(&fieldName); err != nil {
			return nil, fmt.Errorf("error scanning primary key result: %v", err)
		}
		pkFields = append(pkFields, fieldName)
	}
	if err := pkFieldsRows.Err(); err != nil {
		return nil, fmt.Errorf("pk last rows.Err: %v", err)
	}
	for _, field := range pkFields {
		primaryKeys[field] = true
	}

	return primaryKeys, nil
}

//buildInsertPayload returns
// 1. column names slice
// 2. quoted column names slice
// 2. placeholders slice
// 3. values slice
func (p *Postgres) buildInsertPayload(valuesMap map[string]interface{}) ([]string, []string, []string, []interface{}) {
	header := make([]string, len(valuesMap), len(valuesMap))
	quotedHeader := make([]string, len(valuesMap), len(valuesMap))
	placeholders := make([]string, len(valuesMap), len(valuesMap))
	values := make([]interface{}, len(valuesMap), len(valuesMap))
	i := 0
	for name, value := range valuesMap {
		quotedHeader[i] = fmt.Sprintf(`"%s"`, name)
		header[i] = name

		//$1::type, $2::type, $3, etc ($0 - wrong)
		placeholders[i] = fmt.Sprintf("$%d%s", i+1, p.getCastClause(name))
		values[i] = value
		i++
	}

	return header, quotedHeader, placeholders, values
}

//buildUpdateSection returns value for merge update statement ("col1"=$1, "col2"=$2)
func (p *Postgres) buildUpdateSection(header []string) string {
	var updateColumns []string
	for i, columnName := range header {
		updateColumns = append(updateColumns, fmt.Sprintf(`"%s"=$%d`, columnName, i+1))
	}
	return strings.Join(updateColumns, ",")
}

//create database and commit transaction
func createDbSchemaInTransaction(ctx context.Context, wrappedTx *Transaction, statementTemplate,
	dbSchemaName string, queryLogger *logging.QueryLogger) error {
	query := fmt.Sprintf(statementTemplate, dbSchemaName)
	queryLogger.LogDDL(query)
	_, err := wrappedTx.tx.ExecContext(ctx, query)
	if err != nil {
		err = checkErr(err)
		wrappedTx.Rollback()

		return fmt.Errorf("Error creating [%s] db schema with statement [%s]: %v", dbSchemaName, query, err)
	}

	return checkErr(wrappedTx.tx.Commit())
}

//reformatMappings handles old (deprecated) mapping types //TODO remove someday
//put sql types as is
//if mapping type is inner => map with sql type
func reformatMappings(mappingTypeCasts typing.SQLTypes, dbTypes map[typing.DataType]string) typing.SQLTypes {
	formattedSqlTypes := typing.SQLTypes{}
	for column, sqlType := range mappingTypeCasts {
		var columnType, columnStatement typing.DataType
		var err error

		columnType, err = typing.TypeFromString(sqlType.Type)
		if err != nil {
			formattedSqlTypes[column] = sqlType
			continue
		}

		columnStatement, err = typing.TypeFromString(sqlType.ColumnType)
		if err != nil {
			formattedSqlTypes[column] = sqlType
			continue
		}

		dbSQLType, _ := dbTypes[columnType]
		dbColumnType, _ := dbTypes[columnStatement]
		formattedSqlTypes[column] = typing.SQLColumn{
			Type:       dbSQLType,
			ColumnType: dbColumnType,
		}
	}

	return formattedSqlTypes
}

func removeLastComma(str string) string {
	if last := len(str) - 1; last >= 0 && str[last] == ',' {
		str = str[:last]
	}

	return str
}

//deduplicateObjects returns slices with deduplicated objects
//(two objects with the same pkFields values can't be in one slice)
func deduplicateObjects(table *Table, objects []map[string]interface{}) [][]map[string]interface{} {
	var pkFields []string
	for pkField := range table.PKFields {
		pkFields = append(pkFields, pkField)
	}

	var result [][]map[string]interface{}
	duplicatedInput := objects
	for {
		deduplicated, duplicated := getDeduplicatedAndOthers(pkFields, duplicatedInput)
		result = append(result, deduplicated)

		if len(duplicated) == 0 {
			break
		}

		duplicatedInput = duplicated
	}

	return result
}

//getDeduplicatedAndOthers returns slices with deduplicated objects and others objects
//(two objects with the same pkFields values can't be in deduplicated objects slice)
func getDeduplicatedAndOthers(pkFields []string, objects []map[string]interface{}) ([]map[string]interface{}, []map[string]interface{}) {
	var deduplicatedObjects, duplicatedObjects []map[string]interface{}
	deduplicatedIDs := map[string]bool{}

	//find duplicates
	for _, object := range objects {
		var key string
		for _, pkField := range pkFields {
			value, _ := object[pkField]
			key += fmt.Sprint(value)
		}
		if _, ok := deduplicatedIDs[key]; ok {
			duplicatedObjects = append(duplicatedObjects, object)
		} else {
			deduplicatedIDs[key] = true
			deduplicatedObjects = append(deduplicatedObjects, object)
		}
	}

	return deduplicatedObjects, duplicatedObjects
}

//checkErr checks and extracts parsed pg.Error and extract code,message,details
func checkErr(err error) error {
	if err == nil {
		return nil
	}

	if pgErr, ok := err.(*pq.Error); ok {
		msgParts := []string{"pq:"}
		if pgErr.Code != "" {
			msgParts = append(msgParts, string(pgErr.Code))
		}
		if pgErr.Message != "" {
			msgParts = append(msgParts, pgErr.Message)
		}
		if pgErr.Detail != "" {
			msgParts = append(msgParts, pgErr.Detail)
		}
<<<<<<< HEAD
		if pgErr.Table != "" {
			msgParts = append(msgParts, pgErr.Table)
		}
		if pgErr.Column != "" {
			msgParts = append(msgParts, pgErr.Column)
		}
		if pgErr.Where != "" {
			msgParts = append(msgParts, pgErr.Where)
		}

=======
		if pgErr.Schema != "" {
			msgParts = append(msgParts, "schema:" + pgErr.Schema)
		}
		if pgErr.Table != "" {
			msgParts = append(msgParts, "table:" + pgErr.Table)
		}
		if pgErr.Column != "" {
			msgParts = append(msgParts, "column:" + pgErr.Column)
		}
		if pgErr.DataTypeName != "" {
			msgParts = append(msgParts, "data_type:" + pgErr.DataTypeName)
		}
		if pgErr.Constraint != "" {
			msgParts = append(msgParts, "constraint:" + pgErr.Constraint)
		}
>>>>>>> db0d61c7
		return errors.New(strings.Join(msgParts, " "))
	}

	return err
}<|MERGE_RESOLUTION|>--- conflicted
+++ resolved
@@ -863,18 +863,6 @@
 		if pgErr.Detail != "" {
 			msgParts = append(msgParts, pgErr.Detail)
 		}
-<<<<<<< HEAD
-		if pgErr.Table != "" {
-			msgParts = append(msgParts, pgErr.Table)
-		}
-		if pgErr.Column != "" {
-			msgParts = append(msgParts, pgErr.Column)
-		}
-		if pgErr.Where != "" {
-			msgParts = append(msgParts, pgErr.Where)
-		}
-
-=======
 		if pgErr.Schema != "" {
 			msgParts = append(msgParts, "schema:" + pgErr.Schema)
 		}
@@ -890,7 +878,6 @@
 		if pgErr.Constraint != "" {
 			msgParts = append(msgParts, "constraint:" + pgErr.Constraint)
 		}
->>>>>>> db0d61c7
 		return errors.New(strings.Join(msgParts, " "))
 	}
 
