package adapters

import (
	"context"
	"database/sql"
	"encoding/json"
	"errors"
	"fmt"
	"github.com/jitsucom/jitsu/server/uuid"
	"sort"
	"strconv"
	"strings"
	"time"

	"github.com/jitsucom/jitsu/server/logging"
	"github.com/jitsucom/jitsu/server/typing"
	_ "github.com/lib/pq"
)

const (
	postgresTableSchemaQuery = `SELECT 
 							pg_attribute.attname AS name,
    						pg_catalog.format_type(pg_attribute.atttypid,pg_attribute.atttypmod) AS column_type
						FROM pg_attribute
         					JOIN pg_class ON pg_class.oid = pg_attribute.attrelid
         					LEFT JOIN pg_attrdef pg_attrdef ON pg_attrdef.adrelid = pg_class.oid AND pg_attrdef.adnum = pg_attribute.attnum
         					LEFT JOIN pg_namespace ON pg_namespace.oid = pg_class.relnamespace
         					LEFT JOIN pg_constraint ON pg_constraint.conrelid = pg_class.oid AND pg_attribute.attnum = ANY (pg_constraint.conkey)
						WHERE pg_class.relkind = 'r'::char
  							AND  pg_namespace.nspname = $1
  							AND pg_class.relname = $2
  							AND pg_attribute.attnum > 0`
	postgresPrimaryKeyFieldsQuery = `SELECT
							pg_attribute.attname
						FROM pg_index, pg_class, pg_attribute, pg_namespace
						WHERE
								pg_class.oid = $1::regclass AND
								indrelid = pg_class.oid AND
								nspname = $2 AND
								pg_class.relnamespace = pg_namespace.oid AND
								pg_attribute.attrelid = pg_class.oid AND
								pg_attribute.attnum = any(pg_index.indkey)
					  	AND indisprimary`
<<<<<<< HEAD
	postgresCreateDbSchemaIfNotExistsTemplate = `CREATE SCHEMA IF NOT EXISTS "%s"`
	postgresAddColumnTemplate                 = `ALTER TABLE "%s"."%s" ADD COLUMN %s`
	postgresDropPrimaryKeyTemplate            = "ALTER TABLE %s.%s DROP CONSTRAINT %s"
	postgresAlterPrimaryKeyTemplate           = `ALTER TABLE "%s"."%s" ADD CONSTRAINT %s PRIMARY KEY (%s)`
	postgresCreateTableTemplate               = `CREATE TABLE "%s"."%s" (%s)`
	postgresInsertTemplate                    = `INSERT INTO "%s"."%s" (%s) VALUES %s`
	postgresMergeTemplate                     = `INSERT INTO "%s"."%s"(%s) VALUES %s ON CONFLICT ON CONSTRAINT %s DO UPDATE set %s;`
	postgresDeleteQueryTemplate               = `DELETE FROM "%s"."%s" WHERE %s`

	postgresCopyColumnTemplate   = `UPDATE "%s"."%s" SET %s = %s`
	postgresDropColumnTemplate   = `ALTER TABLE "%s"."%s" DROP COLUMN %s`
	postgresRenameColumnTemplate = `ALTER TABLE "%s"."%s" RENAME COLUMN %s TO %s`
=======
	createDbSchemaIfNotExistsTemplate = `CREATE SCHEMA IF NOT EXISTS "%s"`
	addColumnTemplate                 = `ALTER TABLE "%s"."%s" ADD COLUMN %s`
	dropPrimaryKeyTemplate            = "ALTER TABLE %s.%s DROP CONSTRAINT %s"
	alterPrimaryKeyTemplate           = `ALTER TABLE "%s"."%s" ADD CONSTRAINT %s PRIMARY KEY (%s)`
	createTableTemplate               = `CREATE TABLE "%s"."%s" (%s)`
	insertTemplate                    = `INSERT INTO "%s"."%s" (%s) VALUES %s`
	mergeTemplate                     = `INSERT INTO "%s"."%s"(%s) VALUES %s ON CONFLICT ON CONSTRAINT %s DO UPDATE set %s;`
	bulkMergeTemplate                 = `INSERT INTO "%s"."%s"(%s) SELECT %s FROM "%s"."%s" ON CONFLICT ON CONSTRAINT %s DO UPDATE SET %s`
	bulkMergePrefix                   = `excluded`
	deleteQueryTemplate               = `DELETE FROM "%s"."%s" WHERE %s`

	dropTableTemplate = `DROP TABLE "%s"."%s"`

	copyColumnTemplate   = `UPDATE "%s"."%s" SET %s = %s`
	dropColumnTemplate   = `ALTER TABLE "%s"."%s" DROP COLUMN %s`
	renameColumnTemplate = `ALTER TABLE "%s"."%s" RENAME COLUMN %s TO %s`
>>>>>>> 73c5e00d

	placeholdersStringBuildErrTemplate = `Error building placeholders string: %v`
	postgresValuesLimit                = 65535 // this is a limitation of parameters one can pass as query values. If more parameters are passed, error is returned
)

var (
	SchemaToPostgres = map[typing.DataType]string{
		typing.STRING:    "text",
		typing.INT64:     "bigint",
		typing.FLOAT64:   "numeric(38,18)",
		typing.TIMESTAMP: "timestamp",
		typing.BOOL:      "boolean",
		typing.UNKNOWN:   "text",
	}
)

//DataSourceConfig dto for deserialized datasource config (e.g. in Postgres or AwsRedshift destination)
type DataSourceConfig struct {
	Host       string            `mapstructure:"host" json:"host,omitempty" yaml:"host,omitempty"`
	Port       json.Number       `mapstructure:"port" json:"port,omitempty" yaml:"port,omitempty"`
	Db         string            `mapstructure:"db" json:"db,omitempty" yaml:"db,omitempty"`
	Schema     string            `mapstructure:"schema" json:"schema,omitempty" yaml:"schema,omitempty"`
	Username   string            `mapstructure:"username" json:"username,omitempty" yaml:"username,omitempty"`
	Password   string            `mapstructure:"password" json:"password,omitempty" yaml:"password,omitempty"`
	Parameters map[string]string `mapstructure:"parameters" json:"parameters,omitempty" yaml:"parameters,omitempty"`
}

//Validate required fields in DataSourceConfig
func (dsc *DataSourceConfig) Validate() error {
	if dsc == nil {
		return errors.New("Datasource config is required")
	}
	if dsc.Host == "" {
		return errors.New("Datasource host is required parameter")
	}
	if dsc.Db == "" {
		return errors.New("Datasource db is required parameter")
	}
	if dsc.Username == "" {
		return errors.New("Datasource username is required parameter")
	}

	if dsc.Parameters == nil {
		dsc.Parameters = map[string]string{}
	}
	return nil
}

//Postgres is adapter for creating,patching (schema or table), inserting data to postgres
type Postgres struct {
	ctx         context.Context
	config      *DataSourceConfig
	dataSource  *sql.DB
	queryLogger *logging.QueryLogger

	sqlTypes typing.SQLTypes
}

//NewPostgresUnderRedshift returns configured Postgres adapter instance without mapping old types
func NewPostgresUnderRedshift(ctx context.Context, config *DataSourceConfig, queryLogger *logging.QueryLogger, sqlTypes typing.SQLTypes) (*Postgres, error) {
	connectionString := fmt.Sprintf("host=%s port=%s dbname=%s user=%s password=%s ",
		config.Host, config.Port.String(), config.Db, config.Username, config.Password)
	//concat provided connection parameters
	for k, v := range config.Parameters {
		connectionString += k + "=" + v + " "
	}
	dataSource, err := sql.Open("postgres", connectionString)
	if err != nil {
		return nil, err
	}

	if err := dataSource.Ping(); err != nil {
		dataSource.Close()
		return nil, err
	}

	//set default value
	dataSource.SetConnMaxLifetime(10 * time.Minute)

	return &Postgres{ctx: ctx, config: config, dataSource: dataSource, queryLogger: queryLogger, sqlTypes: sqlTypes}, nil
}

//NewPostgres return configured Postgres adapter instance
func NewPostgres(ctx context.Context, config *DataSourceConfig, queryLogger *logging.QueryLogger, sqlTypes typing.SQLTypes) (*Postgres, error) {
	connectionString := fmt.Sprintf("host=%s port=%s dbname=%s user=%s password=%s ",
		config.Host, config.Port.String(), config.Db, config.Username, config.Password)
	//concat provided connection parameters
	for k, v := range config.Parameters {
		connectionString += k + "=" + v + " "
	}
	dataSource, err := sql.Open("postgres", connectionString)
	if err != nil {
		return nil, err
	}

	if err := dataSource.Ping(); err != nil {
		dataSource.Close()
		return nil, err
	}

	//set default value
	dataSource.SetConnMaxLifetime(10 * time.Minute)

	return &Postgres{ctx: ctx, config: config, dataSource: dataSource, queryLogger: queryLogger, sqlTypes: reformatMappings(sqlTypes, SchemaToPostgres)}, nil
}

//Type returns Postgres type
func (Postgres) Type() string {
	return "Postgres"
}

//OpenTx opens underline sql transaction and return wrapped instance
func (p *Postgres) OpenTx() (*Transaction, error) {
	tx, err := p.dataSource.BeginTx(p.ctx, nil)
	if err != nil {
		return nil, err
	}

	return &Transaction{tx: tx, dbType: p.Type()}, nil
}

//CreateDbSchema creates database schema instance if doesn't exist
func (p *Postgres) CreateDbSchema(dbSchemaName string) error {
	wrappedTx, err := p.OpenTx()
	if err != nil {
		return err
	}

	return createDbSchemaInTransaction(p.ctx, wrappedTx, postgresCreateDbSchemaIfNotExistsTemplate, dbSchemaName, p.queryLogger)
}

//CreateTable creates database table with name,columns provided in Table representation
func (p *Postgres) CreateTable(table *Table) error {
	wrappedTx, err := p.OpenTx()
	if err != nil {
		return err
	}

	err = p.createTableInTransaction(wrappedTx, table)
	if err != nil {
		wrappedTx.Rollback()
		return err
	}

	return wrappedTx.DirectCommit()
}

//PatchTableSchema adds new columns(from provided Table) to existing table
func (p *Postgres) PatchTableSchema(patchTable *Table) error {
	wrappedTx, err := p.OpenTx()
	if err != nil {
		return err
	}

	return p.patchTableSchemaInTransaction(wrappedTx, patchTable)
}

//GetTableSchema returns table (name,columns with name and types) representation wrapped in Table struct
func (p *Postgres) GetTableSchema(tableName string) (*Table, error) {
	table, err := p.getTable(tableName)
	if err != nil {
		return nil, err
	}

	//don't select primary keys of non-existent table
	if len(table.Columns) == 0 {
		return table, nil
	}

	pkFields, err := p.getPrimaryKeys(tableName)
	if err != nil {
		return nil, err
	}

	table.PKFields = pkFields
	return table, nil
}

//Insert provided object in postgres with typecasts
//uses upsert (merge on conflict) if primary_keys are configured
func (p *Postgres) Insert(eventContext *EventContext) error {
	columnsWithoutQuotes, columnsWithQuotes, placeholders, values := p.buildInsertPayload(eventContext.ProcessedEvent)

	var statement string
	if len(eventContext.Table.PKFields) == 0 {
		statement = fmt.Sprintf(postgresInsertTemplate, p.config.Schema, eventContext.Table.Name, strings.Join(columnsWithQuotes, ", "), "("+strings.Join(placeholders, ", ")+")")
	} else {
		statement = fmt.Sprintf(postgresMergeTemplate, p.config.Schema, eventContext.Table.Name, strings.Join(columnsWithQuotes, ","), "("+strings.Join(placeholders, ", ")+")", buildConstraintName(p.config.Schema, eventContext.Table.Name), p.buildUpdateSection(columnsWithoutQuotes))
	}

	p.queryLogger.LogQueryWithValues(statement, values)

	_, err := p.dataSource.ExecContext(p.ctx, statement, values...)
	if err != nil {
		return fmt.Errorf("Error inserting in %s table with statement: %s values: %v: %v", eventContext.Table.Name, statement, values, err)
	}

	return nil
}

func (p *Postgres) getTable(tableName string) (*Table, error) {
	table := &Table{Name: tableName, Columns: map[string]Column{}, PKFields: map[string]bool{}}
	rows, err := p.dataSource.QueryContext(p.ctx, postgresTableSchemaQuery, p.config.Schema, tableName)
	if err != nil {
		return nil, fmt.Errorf("Error querying table [%s] schema: %v", tableName, err)
	}

	defer rows.Close()
	for rows.Next() {
		var columnName, columnPostgresType string
		if err := rows.Scan(&columnName, &columnPostgresType); err != nil {
			return nil, fmt.Errorf("Error scanning result: %v", err)
		}
		if columnPostgresType == "-" {
			//skip dropped postgres field
			continue
		}

		table.Columns[columnName] = Column{SQLType: columnPostgresType}
	}

	if err := rows.Err(); err != nil {
		return nil, fmt.Errorf("Last rows.Err: %v", err)
	}

	return table, nil
}

//create table columns and pk key
//override input table sql type with configured cast type
//make fields from Table PkFields - 'not null'
func (p *Postgres) createTableInTransaction(wrappedTx *Transaction, table *Table) error {
	var columnsDDL []string
	pkFields := table.GetPKFieldsMap()
	for columnName, column := range table.Columns {
		columnsDDL = append(columnsDDL, p.columnDDL(columnName, column, pkFields))
	}

	//sorting columns asc
	sort.Strings(columnsDDL)
	query := fmt.Sprintf(postgresCreateTableTemplate, p.config.Schema, table.Name, strings.Join(columnsDDL, ", "))
	p.queryLogger.LogDDL(query)

	_, err := wrappedTx.tx.ExecContext(p.ctx, query)

	if err != nil {
		return fmt.Errorf("Error creating [%s] table with statement [%s]: %v", table.Name, query, err)
	}

	err = p.createPrimaryKeyInTransaction(wrappedTx, table)
	if err != nil {
		return err
	}

	return nil
}

//alter table with columns (if not empty)
//recreate primary key (if not empty) or delete primary key if Table.DeletePkFields is true
func (p *Postgres) patchTableSchemaInTransaction(wrappedTx *Transaction, patchTable *Table) error {
	pkFields := patchTable.GetPKFieldsMap()
	//patch columns
	for columnName, column := range patchTable.Columns {
		columnDDL := p.columnDDL(columnName, column, pkFields)
		query := fmt.Sprintf(postgresAddColumnTemplate, p.config.Schema, patchTable.Name, columnDDL)
		p.queryLogger.LogDDL(query)

		_, err := wrappedTx.tx.ExecContext(p.ctx, query)
		if err != nil {
			wrappedTx.Rollback()
			return fmt.Errorf("Error patching %s table with [%s] DDL: %v", patchTable.Name, columnDDL, err)
		}
	}

	//patch primary keys - delete old
	if patchTable.DeletePkFields {
		err := p.deletePrimaryKeyInTransaction(wrappedTx, patchTable)
		if err != nil {
			wrappedTx.Rollback()
			return err
		}
	}

	//patch primary keys - create new
	if len(patchTable.PKFields) > 0 {
		err := p.createPrimaryKeyInTransaction(wrappedTx, patchTable)
		if err != nil {
			wrappedTx.Rollback()
			return err
		}
	}

	return wrappedTx.DirectCommit()
}

//createPrimaryKeyInTransaction create primary key constraint
func (p *Postgres) createPrimaryKeyInTransaction(wrappedTx *Transaction, table *Table) error {
	if len(table.PKFields) == 0 {
		return nil
	}

	var quotedColumnNames []string
	for _, column := range table.GetPKFields() {
		quotedColumnNames = append(quotedColumnNames, fmt.Sprintf(`"%s"`, column))
	}

	statement := fmt.Sprintf(postgresAlterPrimaryKeyTemplate,
		p.config.Schema, table.Name, buildConstraintName(p.config.Schema, table.Name), strings.Join(quotedColumnNames, ","))
	p.queryLogger.LogDDL(statement)

	_, err := wrappedTx.tx.ExecContext(p.ctx, statement)
	if err != nil {
		return fmt.Errorf("Error setting primary key [%s] %s table: %v", strings.Join(table.GetPKFields(), ","), table.Name, err)
	}

	return nil
}

//delete primary key
func (p *Postgres) deletePrimaryKeyInTransaction(wrappedTx *Transaction, table *Table) error {
	query := fmt.Sprintf(postgresDropPrimaryKeyTemplate, p.config.Schema, table.Name, buildConstraintName(p.config.Schema, table.Name))
	p.queryLogger.LogDDL(query)
	_, err := wrappedTx.tx.ExecContext(p.ctx, query)
	if err != nil {
		return fmt.Errorf("Failed to drop primary key constraint for table %s.%s: %v", p.config.Schema, table.Name, err)
	}

	return nil
}

//BulkInsert runs bulkStoreInTransaction
func (p *Postgres) BulkInsert(table *Table, objects []map[string]interface{}) error {
	wrappedTx, err := p.OpenTx()
	if err != nil {
		return err
	}

	if err = p.bulkStoreInTransaction(wrappedTx, table, objects); err != nil {
		wrappedTx.Rollback()
		return err
	}

	return wrappedTx.DirectCommit()
}

//BulkUpdate deletes with deleteConditions and runs bulkStoreInTransaction
func (p *Postgres) BulkUpdate(table *Table, objects []map[string]interface{}, deleteConditions *DeleteConditions) error {
	wrappedTx, err := p.OpenTx()
	if err != nil {
		return err
	}

	if !deleteConditions.IsEmpty() {
		if err := p.deleteInTransaction(wrappedTx, table, deleteConditions); err != nil {
			wrappedTx.Rollback()
			return err
		}
	}

	if err := p.bulkStoreInTransaction(wrappedTx, table, objects); err != nil {
		wrappedTx.Rollback()
		return err
	}

	return wrappedTx.DirectCommit()
}

//DropTable drops table in transaction
func (p *Postgres) DropTable(table *Table) error {
	wrappedTx, err := p.OpenTx()
	if err != nil {
		return err
	}

	if err := p.dropTableInTransaction(wrappedTx, table); err != nil {
		wrappedTx.Rollback()
		return err
	}

	return wrappedTx.DirectCommit()
}

//bulkStoreInTransaction checks PKFields and uses bulkInsert or bulkMerge
//in bulkMerge - deduplicate objects
//if there are any duplicates, do the job 2 times
func (p *Postgres) bulkStoreInTransaction(wrappedTx *Transaction, table *Table, objects []map[string]interface{}) error {
	if len(table.PKFields) == 0 {
		return p.bulkInsertInTransaction(wrappedTx, table, objects, postgresValuesLimit)
	}

	//deduplication for bulkMerge success (it fails if there is any duplicate)
	deduplicatedObjectsBuckets := deduplicateObjects(table, objects)

	for _, objectsBucket := range deduplicatedObjectsBuckets {
		if err := p.bulkMergeInTransaction(wrappedTx, table, objectsBucket); err != nil {
			return err
		}
	}

	return nil
}

//Must be used when table has no primary keys. Inserts data in batches to improve performance.
//Prefer to use bulkStoreInTransaction instead of calling this method directly
func (p *Postgres) bulkInsertInTransaction(wrappedTx *Transaction, table *Table, objects []map[string]interface{}, valuesLimit int) error {
	var placeholdersBuilder strings.Builder
	var headerWithoutQuotes []string
	for name := range table.Columns {
		headerWithoutQuotes = append(headerWithoutQuotes, name)
	}
	maxValues := len(objects) * len(table.Columns)
	if maxValues > valuesLimit {
		maxValues = valuesLimit
	}
	valueArgs := make([]interface{}, 0, maxValues)
	placeholdersCounter := 1
	for _, row := range objects {
		// if number of values exceeds limit, we have to execute insert query on processed rows
		if len(valueArgs)+len(headerWithoutQuotes) > valuesLimit {
			err := p.executeInsert(wrappedTx, table, headerWithoutQuotes, removeLastComma(placeholdersBuilder.String()), valueArgs)
			if err != nil {
				return fmt.Errorf("Error executing insert: %v", err)
			}

			placeholdersBuilder.Reset()
			placeholdersCounter = 1
			valueArgs = make([]interface{}, 0, maxValues)
		}
		_, err := placeholdersBuilder.WriteString("(")
		if err != nil {
			return fmt.Errorf(placeholdersStringBuildErrTemplate, err)
		}

		for i, column := range headerWithoutQuotes {
			value, _ := row[column]
			valueArgs = append(valueArgs, value)
			castClause := p.getCastClause(column)

			_, err = placeholdersBuilder.WriteString("$" + strconv.Itoa(placeholdersCounter) + castClause)
			if err != nil {
				return fmt.Errorf(placeholdersStringBuildErrTemplate, err)
			}

			if i < len(headerWithoutQuotes)-1 {
				_, err = placeholdersBuilder.WriteString(",")
				if err != nil {
					return fmt.Errorf(placeholdersStringBuildErrTemplate, err)
				}
			}
			placeholdersCounter++
		}
		_, err = placeholdersBuilder.WriteString("),")
		if err != nil {
			return fmt.Errorf(placeholdersStringBuildErrTemplate, err)
		}
	}
	if len(valueArgs) > 0 {
		err := p.executeInsert(wrappedTx, table, headerWithoutQuotes, removeLastComma(placeholdersBuilder.String()), valueArgs)
		if err != nil {
			return fmt.Errorf("Error executing last insert in bulk: %v", err)
		}
	}
	return nil
}

//bulkMergeInTransaction creates tmp table without duplicates
//inserts all data into tmp table and using bulkMergeTemplate merges all data to main table
func (p *Postgres) bulkMergeInTransaction(wrappedTx *Transaction, table *Table, objects []map[string]interface{}) error {
	tmpTable := &Table{
		Name:           table.Name + "_tmp_" + uuid.NewLettersNumbers(),
		Columns:        table.Columns,
		PKFields:       map[string]bool{},
		DeletePkFields: false,
		Version:        0,
	}

	err := p.createTableInTransaction(wrappedTx, tmpTable)
	if err != nil {
		return fmt.Errorf("Error creating temporary table: %v", err)
	}

	err = p.bulkInsertInTransaction(wrappedTx, tmpTable, objects, postgresValuesLimit)
	if err != nil {
		return fmt.Errorf("Error inserting in temporary table: %v", err)
	}

	//insert from select
	var setValues []string
	var headerWithQuotes []string
	for name := range table.Columns {
		setValues = append(setValues, fmt.Sprintf(`"%s"=%s."%s"`, name, bulkMergePrefix, name))
		headerWithQuotes = append(headerWithQuotes, fmt.Sprintf(`"%s"`, name))
	}

<<<<<<< HEAD
	statement := fmt.Sprintf(postgresMergeTemplate, p.config.Schema, table.Name, strings.Join(headerWithQuotes, ","), placeholders, buildConstraintName(p.config.Schema, table.Name), p.buildUpdateSection(headerWithoutQuotes))
	mergeStmt, err := wrappedTx.tx.PrepareContext(p.ctx, statement)
=======
	insertFromSelectStatement := fmt.Sprintf(bulkMergeTemplate, p.config.Schema, table.Name, strings.Join(headerWithQuotes, ", "), strings.Join(headerWithQuotes, ", "), p.config.Schema, tmpTable.Name, buildConstraintName(p.config.Schema, table.Name), strings.Join(setValues, ", "))
	p.queryLogger.LogQuery(insertFromSelectStatement)

	_, err = wrappedTx.tx.ExecContext(p.ctx, insertFromSelectStatement)
>>>>>>> 73c5e00d
	if err != nil {
		return fmt.Errorf("Error bulk merging in %s table with statement: %s: %v", table.Name, insertFromSelectStatement, err)
	}

	//delete tmp table
	return p.dropTableInTransaction(wrappedTx, tmpTable)
}

func (p *Postgres) dropTableInTransaction(wrappedTx *Transaction, table *Table) error {
	query := fmt.Sprintf(dropTableTemplate, p.config.Schema, table.Name)
	p.queryLogger.LogDDL(query)

	_, err := wrappedTx.tx.ExecContext(p.ctx, query)

	if err != nil {
		return fmt.Errorf("Error dropping [%s] table: %v", table.Name, err)
	}

	return nil
}

func (p *Postgres) deleteInTransaction(wrappedTx *Transaction, table *Table, deleteConditions *DeleteConditions) error {
	deleteCondition, values := p.toDeleteQuery(deleteConditions)
	query := fmt.Sprintf(postgresDeleteQueryTemplate, p.config.Schema, table.Name, deleteCondition)
	p.queryLogger.LogQueryWithValues(query, values)

	if _, err := wrappedTx.tx.ExecContext(p.ctx, query, values...); err != nil {
		return fmt.Errorf("Error deleting using query: %s, error: %v", query, err)
	}

	return nil
}

func (p *Postgres) toDeleteQuery(conditions *DeleteConditions) (string, []interface{}) {
	var queryConditions []string
	var values []interface{}

	for i, condition := range conditions.Conditions {
		conditionString := condition.Field + " " + condition.Clause + " $" + strconv.Itoa(i+1) + p.getCastClause(condition.Field)
		queryConditions = append(queryConditions, conditionString)
		values = append(values, condition.Value)
	}

	return strings.Join(queryConditions, conditions.JoinCondition), values
}

//executeInsert execute insert with postgresInsertTemplate
func (p *Postgres) executeInsert(wrappedTx *Transaction, table *Table, headerWithoutQuotes []string, placeholders string, valueArgs []interface{}) error {
	var quotedHeader []string
	for _, columnName := range headerWithoutQuotes {
		quotedHeader = append(quotedHeader, fmt.Sprintf(`"%s"`, columnName))
	}

	statement := fmt.Sprintf(postgresInsertTemplate, p.config.Schema, table.Name, strings.Join(quotedHeader, ","), placeholders)

	p.queryLogger.LogQueryWithValues(statement, valueArgs)

	if _, err := wrappedTx.tx.Exec(statement, valueArgs...); err != nil {
		return err
	}

	return nil
}

//columnDDL returns column DDL (quoted column name, mapped sql type and 'not null' if pk field)
func (p *Postgres) columnDDL(name string, column Column, pkFields map[string]bool) string {
	var notNullClause string
	sqlType := column.SQLType

	if overriddenSQLType, ok := p.sqlTypes[name]; ok {
		sqlType = overriddenSQLType.ColumnType
	}

	//not null
	if _, ok := pkFields[name]; ok {
		notNullClause = " not null " + p.getDefaultValueStatement(sqlType)
	}

	return fmt.Sprintf(`"%s" %s%s`, name, sqlType, notNullClause)
}

//getCastClause returns ::SQL_TYPE clause or empty string
//$1::type, $2::type, $3, etc
func (p *Postgres) getCastClause(name string) string {
	castType, ok := p.sqlTypes[name]
	if ok {
		return "::" + castType.Type
	}

	return ""
}

//return default value statement for creating column
func (p *Postgres) getDefaultValueStatement(sqlType string) string {
	//get default value based on type
	if strings.Contains(sqlType, "var") || strings.Contains(sqlType, "text") {
		return "default ''"
	}

	return "default 0"
}

//Close underlying sql.DB
func (p *Postgres) Close() error {
	return p.dataSource.Close()
}

func buildConstraintName(schemaName string, tableName string) string {
	return schemaName + "_" + tableName + "_pk"
}

func (p *Postgres) getPrimaryKeys(tableName string) (map[string]bool, error) {
	primaryKeys := map[string]bool{}
	pkFieldsRows, err := p.dataSource.QueryContext(p.ctx, postgresPrimaryKeyFieldsQuery, p.config.Schema+"."+tableName, p.config.Schema)
	if err != nil {
		return nil, fmt.Errorf("Error querying primary keys for [%s.%s] table: %v", p.config.Schema, tableName, err)
	}

	defer pkFieldsRows.Close()
	var pkFields []string
	for pkFieldsRows.Next() {
		var fieldName string
		if err := pkFieldsRows.Scan(&fieldName); err != nil {
			return nil, fmt.Errorf("error scanning primary key result: %v", err)
		}
		pkFields = append(pkFields, fieldName)
	}
	if err := pkFieldsRows.Err(); err != nil {
		return nil, fmt.Errorf("pk last rows.Err: %v", err)
	}
	for _, field := range pkFields {
		primaryKeys[field] = true
	}

	return primaryKeys, nil
}

//buildInsertPayload returns
// 1. column names slice
// 2. quoted column names slice
// 2. placeholders slice
// 3. values slice
func (p *Postgres) buildInsertPayload(valuesMap map[string]interface{}) ([]string, []string, []string, []interface{}) {
	header := make([]string, len(valuesMap), len(valuesMap))
	quotedHeader := make([]string, len(valuesMap), len(valuesMap))
	placeholders := make([]string, len(valuesMap), len(valuesMap))
	values := make([]interface{}, len(valuesMap), len(valuesMap))
	i := 0
	for name, value := range valuesMap {
		quotedHeader[i] = fmt.Sprintf(`"%s"`, name)
		header[i] = name

		//$1::type, $2::type, $3, etc ($0 - wrong)
		placeholders[i] = fmt.Sprintf("$%d%s", i+1, p.getCastClause(name))
		values[i] = value
		i++
	}

	return header, quotedHeader, placeholders, values
}

//buildUpdateSection returns value for merge update statement ("col1"=$1, "col2"=$2)
func (p *Postgres) buildUpdateSection(header []string) string {
	var updateColumns []string
	for i, columnName := range header {
		updateColumns = append(updateColumns, fmt.Sprintf(`"%s"=$%d`, columnName, i+1))
	}
	return strings.Join(updateColumns, ",")
}

//create database and commit transaction
func createDbSchemaInTransaction(ctx context.Context, wrappedTx *Transaction, statementTemplate,
	dbSchemaName string, queryLogger *logging.QueryLogger) error {
	query := fmt.Sprintf(statementTemplate, dbSchemaName)
	queryLogger.LogDDL(query)
	_, err := wrappedTx.tx.ExecContext(ctx, query)
	if err != nil {
		wrappedTx.Rollback()
		return fmt.Errorf("Error creating [%s] db schema with statement [%s]: %v", dbSchemaName, query, err)
	}

	return wrappedTx.tx.Commit()
}

//reformatMappings handles old (deprecated) mapping types //TODO remove someday
//put sql types as is
//if mapping type is inner => map with sql type
func reformatMappings(mappingTypeCasts typing.SQLTypes, dbTypes map[typing.DataType]string) typing.SQLTypes {
	formattedSqlTypes := typing.SQLTypes{}
	for column, sqlType := range mappingTypeCasts {
		var columnType, columnStatement typing.DataType
		var err error

		columnType, err = typing.TypeFromString(sqlType.Type)
		if err != nil {
			formattedSqlTypes[column] = sqlType
			continue
		}

		columnStatement, err = typing.TypeFromString(sqlType.ColumnType)
		if err != nil {
			formattedSqlTypes[column] = sqlType
			continue
		}

		dbSQLType, _ := dbTypes[columnType]
		dbColumnType, _ := dbTypes[columnStatement]
		formattedSqlTypes[column] = typing.SQLColumn{
			Type:       dbSQLType,
			ColumnType: dbColumnType,
		}
	}

	return formattedSqlTypes
}

func removeLastComma(str string) string {
	if last := len(str) - 1; last >= 0 && str[last] == ',' {
		str = str[:last]
	}

	return str
}

//deduplicateObjects returns slices with deduplicated objects
//(two objects with the same pkFields values can't be in one slice)
func deduplicateObjects(table *Table, objects []map[string]interface{}) [][]map[string]interface{} {
	var pkFields []string
	for pkField := range table.PKFields {
		pkFields = append(pkFields, pkField)
	}

	var result [][]map[string]interface{}
	duplicatedInput := objects
	for {
		deduplicated, duplicated := getDeduplicatedAndOthers(pkFields, duplicatedInput)
		result = append(result, deduplicated)

		if len(duplicated) == 0 {
			break
		}

		duplicatedInput = duplicated
	}

	return result
}

//getDeduplicatedAndOthers returns slices with deduplicated objects and others objects
//(two objects with the same pkFields values can't be in deduplicated objects slice)
func getDeduplicatedAndOthers(pkFields []string, objects []map[string]interface{}) ([]map[string]interface{}, []map[string]interface{}) {
	var deduplicatedObjects, duplicatedObjects []map[string]interface{}
	deduplicatedIDs := map[string]bool{}

	//find duplicates
	for _, object := range objects {
		var key string
		for _, pkField := range pkFields {
			value, _ := object[pkField]
			key += fmt.Sprint(value)
		}
		if _, ok := deduplicatedIDs[key]; ok {
			duplicatedObjects = append(duplicatedObjects, object)
		} else {
			deduplicatedIDs[key] = true
			deduplicatedObjects = append(deduplicatedObjects, object)
		}
	}

	return deduplicatedObjects, duplicatedObjects
}<|MERGE_RESOLUTION|>--- conflicted
+++ resolved
@@ -18,7 +18,7 @@
 )
 
 const (
-	postgresTableSchemaQuery = `SELECT 
+	tableSchemaQuery = `SELECT 
  							pg_attribute.attname AS name,
     						pg_catalog.format_type(pg_attribute.atttypid,pg_attribute.atttypmod) AS column_type
 						FROM pg_attribute
@@ -30,7 +30,7 @@
   							AND  pg_namespace.nspname = $1
   							AND pg_class.relname = $2
   							AND pg_attribute.attnum > 0`
-	postgresPrimaryKeyFieldsQuery = `SELECT
+	primaryKeyFieldsQuery = `SELECT
 							pg_attribute.attname
 						FROM pg_index, pg_class, pg_attribute, pg_namespace
 						WHERE
@@ -41,20 +41,6 @@
 								pg_attribute.attrelid = pg_class.oid AND
 								pg_attribute.attnum = any(pg_index.indkey)
 					  	AND indisprimary`
-<<<<<<< HEAD
-	postgresCreateDbSchemaIfNotExistsTemplate = `CREATE SCHEMA IF NOT EXISTS "%s"`
-	postgresAddColumnTemplate                 = `ALTER TABLE "%s"."%s" ADD COLUMN %s`
-	postgresDropPrimaryKeyTemplate            = "ALTER TABLE %s.%s DROP CONSTRAINT %s"
-	postgresAlterPrimaryKeyTemplate           = `ALTER TABLE "%s"."%s" ADD CONSTRAINT %s PRIMARY KEY (%s)`
-	postgresCreateTableTemplate               = `CREATE TABLE "%s"."%s" (%s)`
-	postgresInsertTemplate                    = `INSERT INTO "%s"."%s" (%s) VALUES %s`
-	postgresMergeTemplate                     = `INSERT INTO "%s"."%s"(%s) VALUES %s ON CONFLICT ON CONSTRAINT %s DO UPDATE set %s;`
-	postgresDeleteQueryTemplate               = `DELETE FROM "%s"."%s" WHERE %s`
-
-	postgresCopyColumnTemplate   = `UPDATE "%s"."%s" SET %s = %s`
-	postgresDropColumnTemplate   = `ALTER TABLE "%s"."%s" DROP COLUMN %s`
-	postgresRenameColumnTemplate = `ALTER TABLE "%s"."%s" RENAME COLUMN %s TO %s`
-=======
 	createDbSchemaIfNotExistsTemplate = `CREATE SCHEMA IF NOT EXISTS "%s"`
 	addColumnTemplate                 = `ALTER TABLE "%s"."%s" ADD COLUMN %s`
 	dropPrimaryKeyTemplate            = "ALTER TABLE %s.%s DROP CONSTRAINT %s"
@@ -71,7 +57,6 @@
 	copyColumnTemplate   = `UPDATE "%s"."%s" SET %s = %s`
 	dropColumnTemplate   = `ALTER TABLE "%s"."%s" DROP COLUMN %s`
 	renameColumnTemplate = `ALTER TABLE "%s"."%s" RENAME COLUMN %s TO %s`
->>>>>>> 73c5e00d
 
 	placeholdersStringBuildErrTemplate = `Error building placeholders string: %v`
 	postgresValuesLimit                = 65535 // this is a limitation of parameters one can pass as query values. If more parameters are passed, error is returned
@@ -200,7 +185,7 @@
 		return err
 	}
 
-	return createDbSchemaInTransaction(p.ctx, wrappedTx, postgresCreateDbSchemaIfNotExistsTemplate, dbSchemaName, p.queryLogger)
+	return createDbSchemaInTransaction(p.ctx, wrappedTx, createDbSchemaIfNotExistsTemplate, dbSchemaName, p.queryLogger)
 }
 
 //CreateTable creates database table with name,columns provided in Table representation
@@ -257,9 +242,9 @@
 
 	var statement string
 	if len(eventContext.Table.PKFields) == 0 {
-		statement = fmt.Sprintf(postgresInsertTemplate, p.config.Schema, eventContext.Table.Name, strings.Join(columnsWithQuotes, ", "), "("+strings.Join(placeholders, ", ")+")")
+		statement = fmt.Sprintf(insertTemplate, p.config.Schema, eventContext.Table.Name, strings.Join(columnsWithQuotes, ", "), "("+strings.Join(placeholders, ", ")+")")
 	} else {
-		statement = fmt.Sprintf(postgresMergeTemplate, p.config.Schema, eventContext.Table.Name, strings.Join(columnsWithQuotes, ","), "("+strings.Join(placeholders, ", ")+")", buildConstraintName(p.config.Schema, eventContext.Table.Name), p.buildUpdateSection(columnsWithoutQuotes))
+		statement = fmt.Sprintf(mergeTemplate, p.config.Schema, eventContext.Table.Name, strings.Join(columnsWithQuotes, ","), "("+strings.Join(placeholders, ", ")+")", buildConstraintName(p.config.Schema, eventContext.Table.Name), p.buildUpdateSection(columnsWithoutQuotes))
 	}
 
 	p.queryLogger.LogQueryWithValues(statement, values)
@@ -274,7 +259,7 @@
 
 func (p *Postgres) getTable(tableName string) (*Table, error) {
 	table := &Table{Name: tableName, Columns: map[string]Column{}, PKFields: map[string]bool{}}
-	rows, err := p.dataSource.QueryContext(p.ctx, postgresTableSchemaQuery, p.config.Schema, tableName)
+	rows, err := p.dataSource.QueryContext(p.ctx, tableSchemaQuery, p.config.Schema, tableName)
 	if err != nil {
 		return nil, fmt.Errorf("Error querying table [%s] schema: %v", tableName, err)
 	}
@@ -312,7 +297,7 @@
 
 	//sorting columns asc
 	sort.Strings(columnsDDL)
-	query := fmt.Sprintf(postgresCreateTableTemplate, p.config.Schema, table.Name, strings.Join(columnsDDL, ", "))
+	query := fmt.Sprintf(createTableTemplate, p.config.Schema, table.Name, strings.Join(columnsDDL, ", "))
 	p.queryLogger.LogDDL(query)
 
 	_, err := wrappedTx.tx.ExecContext(p.ctx, query)
@@ -336,7 +321,7 @@
 	//patch columns
 	for columnName, column := range patchTable.Columns {
 		columnDDL := p.columnDDL(columnName, column, pkFields)
-		query := fmt.Sprintf(postgresAddColumnTemplate, p.config.Schema, patchTable.Name, columnDDL)
+		query := fmt.Sprintf(addColumnTemplate, p.config.Schema, patchTable.Name, columnDDL)
 		p.queryLogger.LogDDL(query)
 
 		_, err := wrappedTx.tx.ExecContext(p.ctx, query)
@@ -378,7 +363,7 @@
 		quotedColumnNames = append(quotedColumnNames, fmt.Sprintf(`"%s"`, column))
 	}
 
-	statement := fmt.Sprintf(postgresAlterPrimaryKeyTemplate,
+	statement := fmt.Sprintf(alterPrimaryKeyTemplate,
 		p.config.Schema, table.Name, buildConstraintName(p.config.Schema, table.Name), strings.Join(quotedColumnNames, ","))
 	p.queryLogger.LogDDL(statement)
 
@@ -392,7 +377,7 @@
 
 //delete primary key
 func (p *Postgres) deletePrimaryKeyInTransaction(wrappedTx *Transaction, table *Table) error {
-	query := fmt.Sprintf(postgresDropPrimaryKeyTemplate, p.config.Schema, table.Name, buildConstraintName(p.config.Schema, table.Name))
+	query := fmt.Sprintf(dropPrimaryKeyTemplate, p.config.Schema, table.Name, buildConstraintName(p.config.Schema, table.Name))
 	p.queryLogger.LogDDL(query)
 	_, err := wrappedTx.tx.ExecContext(p.ctx, query)
 	if err != nil {
@@ -566,15 +551,10 @@
 		headerWithQuotes = append(headerWithQuotes, fmt.Sprintf(`"%s"`, name))
 	}
 
-<<<<<<< HEAD
-	statement := fmt.Sprintf(postgresMergeTemplate, p.config.Schema, table.Name, strings.Join(headerWithQuotes, ","), placeholders, buildConstraintName(p.config.Schema, table.Name), p.buildUpdateSection(headerWithoutQuotes))
-	mergeStmt, err := wrappedTx.tx.PrepareContext(p.ctx, statement)
-=======
 	insertFromSelectStatement := fmt.Sprintf(bulkMergeTemplate, p.config.Schema, table.Name, strings.Join(headerWithQuotes, ", "), strings.Join(headerWithQuotes, ", "), p.config.Schema, tmpTable.Name, buildConstraintName(p.config.Schema, table.Name), strings.Join(setValues, ", "))
 	p.queryLogger.LogQuery(insertFromSelectStatement)
 
 	_, err = wrappedTx.tx.ExecContext(p.ctx, insertFromSelectStatement)
->>>>>>> 73c5e00d
 	if err != nil {
 		return fmt.Errorf("Error bulk merging in %s table with statement: %s: %v", table.Name, insertFromSelectStatement, err)
 	}
@@ -598,7 +578,7 @@
 
 func (p *Postgres) deleteInTransaction(wrappedTx *Transaction, table *Table, deleteConditions *DeleteConditions) error {
 	deleteCondition, values := p.toDeleteQuery(deleteConditions)
-	query := fmt.Sprintf(postgresDeleteQueryTemplate, p.config.Schema, table.Name, deleteCondition)
+	query := fmt.Sprintf(deleteQueryTemplate, p.config.Schema, table.Name, deleteCondition)
 	p.queryLogger.LogQueryWithValues(query, values)
 
 	if _, err := wrappedTx.tx.ExecContext(p.ctx, query, values...); err != nil {
@@ -621,14 +601,14 @@
 	return strings.Join(queryConditions, conditions.JoinCondition), values
 }
 
-//executeInsert execute insert with postgresInsertTemplate
+//executeInsert execute insert with insertTemplate
 func (p *Postgres) executeInsert(wrappedTx *Transaction, table *Table, headerWithoutQuotes []string, placeholders string, valueArgs []interface{}) error {
 	var quotedHeader []string
 	for _, columnName := range headerWithoutQuotes {
 		quotedHeader = append(quotedHeader, fmt.Sprintf(`"%s"`, columnName))
 	}
 
-	statement := fmt.Sprintf(postgresInsertTemplate, p.config.Schema, table.Name, strings.Join(quotedHeader, ","), placeholders)
+	statement := fmt.Sprintf(insertTemplate, p.config.Schema, table.Name, strings.Join(quotedHeader, ","), placeholders)
 
 	p.queryLogger.LogQueryWithValues(statement, valueArgs)
 
@@ -688,7 +668,7 @@
 
 func (p *Postgres) getPrimaryKeys(tableName string) (map[string]bool, error) {
 	primaryKeys := map[string]bool{}
-	pkFieldsRows, err := p.dataSource.QueryContext(p.ctx, postgresPrimaryKeyFieldsQuery, p.config.Schema+"."+tableName, p.config.Schema)
+	pkFieldsRows, err := p.dataSource.QueryContext(p.ctx, primaryKeyFieldsQuery, p.config.Schema+"."+tableName, p.config.Schema)
 	if err != nil {
 		return nil, fmt.Errorf("Error querying primary keys for [%s.%s] table: %v", p.config.Schema, tableName, err)
 	}
