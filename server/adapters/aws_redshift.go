package adapters

import (
	"context"
	"fmt"
	"github.com/jitsucom/jitsu/server/uuid"
	"strings"

	"github.com/jitsucom/jitsu/server/logging"
	"github.com/jitsucom/jitsu/server/typing"
	_ "github.com/lib/pq"
)

const (
	copyTemplate = `copy "%s"."%s"
					from 's3://%s/%s'
    				ACCESS_KEY_ID '%s'
    				SECRET_ACCESS_KEY '%s'
    				region '%s'
    				json 'auto'
                    dateformat 'auto'
                    timeformat 'auto'`

	deleteBeforeBulkMergeUsing     = `DELETE FROM "%s"."%s" using "%s"."%s" where %s`
	deleteBeforeBulkMergeCondition = `"%s"."%s".%s = "%s"."%s".%s`
	redshiftBulkMergeInsert        = `INSERT INTO "%s"."%s" (%s) select %s from "%s"."%s"`

	primaryKeyFieldsRedshiftQuery = `select kcu.column_name as key_column
									 from information_schema.table_constraints tco
         							   join information_schema.key_column_usage kcu
             						   on kcu.constraint_name = tco.constraint_name
                                          and kcu.constraint_schema = tco.constraint_schema
 										  and kcu.constraint_name = tco.constraint_name
				                     where tco.table_schema = $1 and tco.table_name = $2 and tco.constraint_type = 'PRIMARY KEY'
                                     order by kcu.ordinal_position`

	redshiftValuesLimit = 32767 // this is a limitation of parameters one can pass as query values. If more parameters are passed, error is returned
)

var (
	SchemaToRedshift = map[typing.DataType]string{
		typing.STRING:    "character varying(65535)",
		typing.INT64:     "bigint",
		typing.FLOAT64:   "double precision",
		typing.TIMESTAMP: "timestamp",
		typing.BOOL:      "boolean",
		typing.UNKNOWN:   "character varying(65535)",
	}
)

//AwsRedshift adapter for creating,patching (schema or table), inserting and copying data from s3 to redshift
type AwsRedshift struct {
	//Aws Redshift uses Postgres fork under the hood
	dataSourceProxy *Postgres
	s3Config        *S3Config
}

//NewAwsRedshift returns configured AwsRedshift adapter instance
func NewAwsRedshift(ctx context.Context, dsConfig *DataSourceConfig, s3Config *S3Config,
	queryLogger *logging.QueryLogger, sqlTypes typing.SQLTypes) (*AwsRedshift, error) {

	postgres, err := NewPostgresUnderRedshift(ctx, dsConfig, queryLogger, reformatMappings(sqlTypes, SchemaToRedshift))
	if err != nil {
		return nil, err
	}

	return &AwsRedshift{dataSourceProxy: postgres, s3Config: s3Config}, nil
}

func (AwsRedshift) Type() string {
	return "Redshift"
}

//OpenTx open underline sql transaction and return wrapped instance
func (ar *AwsRedshift) OpenTx() (*Transaction, error) {
	tx, err := ar.dataSourceProxy.dataSource.BeginTx(ar.dataSourceProxy.ctx, nil)
	if err != nil {
		return nil, err
	}

	return &Transaction{tx: tx, dbType: ar.Type()}, nil
}

//Copy transfer data from s3 to redshift by passing COPY request to redshift
func (ar *AwsRedshift) Copy(fileKey, tableName string) error {
	wrappedTx, err := ar.OpenTx()
	if err != nil {
		return err
	}

	//add folder prefix if configured
	if ar.s3Config.Folder != "" {
		fileKey = ar.s3Config.Folder + "/" + fileKey
	}

	statement := fmt.Sprintf(copyTemplate, ar.dataSourceProxy.config.Schema, tableName, ar.s3Config.Bucket, fileKey, ar.s3Config.AccessKeyID, ar.s3Config.SecretKey, ar.s3Config.Region)
	_, err = wrappedTx.tx.ExecContext(ar.dataSourceProxy.ctx, statement)
	if err != nil {
		wrappedTx.Rollback(err)
		return checkErr(err)
	}

	return wrappedTx.DirectCommit()
}

//CreateDbSchema create database schema instance if doesn't exist
func (ar *AwsRedshift) CreateDbSchema(dbSchemaName string) error {
	wrappedTx, err := ar.OpenTx()
	if err != nil {
		return err
	}

	return createDbSchemaInTransaction(ar.dataSourceProxy.ctx, wrappedTx, createDbSchemaIfNotExistsTemplate, dbSchemaName,
		ar.dataSourceProxy.queryLogger)
}

//Insert provided object in AwsRedshift
func (ar *AwsRedshift) Insert(eventContext *EventContext) error {
	_, quotedColumnNames, placeholders, values := ar.dataSourceProxy.buildInsertPayload(eventContext.Table, eventContext.ProcessedEvent)

	statement := fmt.Sprintf(insertTemplate, ar.dataSourceProxy.config.Schema, eventContext.Table.Name, strings.Join(quotedColumnNames, ", "), "("+strings.Join(placeholders, ", ")+")")
	ar.dataSourceProxy.queryLogger.LogQueryWithValues(statement, values)

	_, err := ar.dataSourceProxy.dataSource.ExecContext(ar.dataSourceProxy.ctx, statement, values...)
	if err != nil {
		err = checkErr(err)
		return fmt.Errorf("Error inserting in %s table with statement: %s values: %v: %v", eventContext.Table.Name, statement, values, err)
	}

	return nil
}

//PatchTableSchema add new columns/primary keys or delete primary key from existing table
//on primary keys creation error - get table schema, re-create column and try one more time
func (ar *AwsRedshift) PatchTableSchema(patchSchema *Table) error {
	wrappedTx, err := ar.OpenTx()
	if err != nil {
		return err
	}

	patchErr := ar.dataSourceProxy.patchTableSchemaInTransaction(wrappedTx, patchSchema)
	if patchErr != nil {
		msg := patchErr.Error()
		if strings.Contains(strings.ToLower(msg), "can not make a nullable column a primary key") {
			//get table schema, re-create field and set it not null in a new transaction
			secondWrappedTx, txErr := ar.OpenTx()
			if txErr != nil {
				return fmt.Errorf("%v (re-creation failed: %v)", patchErr, txErr)
			}

			table, err := ar.GetTableSchema(patchSchema.Name)
			if err != nil {
				secondWrappedTx.Rollback(err)
				return fmt.Errorf("%v (re-creation failed: %v)", patchErr, err)
			}

			table.PKFields = patchSchema.PKFields

			recreationErr := ar.recreateNotNullColumnInTransaction(secondWrappedTx, table)
			if recreationErr != nil {
<<<<<<< HEAD
				secondWrappedTx.Rollback(err)
=======
				secondWrappedTx.Rollback(recreationErr)
>>>>>>> 96319ff5
				return fmt.Errorf("%v (re-creation failed: %v)", patchErr, recreationErr)
			}

			if patchRetryErr := ar.dataSourceProxy.patchTableSchemaInTransaction(secondWrappedTx, patchSchema); patchRetryErr != nil {
				return patchRetryErr
			}

			return nil
		} else {
			return patchErr
		}
	}

	return nil
}

//GetTableSchema return table (name,columns, primary key) representation wrapped in Table struct
func (ar *AwsRedshift) GetTableSchema(tableName string) (*Table, error) {
	table, err := ar.dataSourceProxy.getTable(tableName)
	if err != nil {
		return nil, err
	}

	//don't select primary keys of non-existent table
	if len(table.Columns) == 0 {
		return table, nil
	}

	pkFields, err := ar.getPrimaryKeys(tableName)
	if err != nil {
		return nil, err
	}

	table.PKFields = pkFields
	return table, nil
}

//CreateTable create database table with name,columns provided in Table representation
func (ar *AwsRedshift) CreateTable(tableSchema *Table) error {
	wrappedTx, err := ar.OpenTx()
	if err != nil {
		return err
	}

	err = ar.dataSourceProxy.createTableInTransaction(wrappedTx, tableSchema)
	if err != nil {
		wrappedTx.Rollback(err)
		return err
	}

	return wrappedTx.DirectCommit()
}

//Update one record in Redshift
func (ar *AwsRedshift) Update(table *Table, object map[string]interface{}, whereKey string, whereValue interface{}) error {
	return ar.dataSourceProxy.Update(table, object, whereKey, whereValue)
}

func (ar *AwsRedshift) getPrimaryKeys(tableName string) (map[string]bool, error) {
	primaryKeys := map[string]bool{}
	pkFieldsRows, err := ar.dataSourceProxy.dataSource.QueryContext(ar.dataSourceProxy.ctx, primaryKeyFieldsRedshiftQuery, ar.dataSourceProxy.config.Schema, tableName)
	if err != nil {
		return nil, fmt.Errorf("Error querying primary keys for [%s.%s] table: %v", ar.dataSourceProxy.config.Schema, tableName, err)
	}

	defer pkFieldsRows.Close()
	var pkFields []string
	for pkFieldsRows.Next() {
		var fieldName string
		if err := pkFieldsRows.Scan(&fieldName); err != nil {
			return nil, fmt.Errorf("Error scanning primary key result: %v", err)
		}
		pkFields = append(pkFields, fieldName)
	}
	if err := pkFieldsRows.Err(); err != nil {
		return nil, fmt.Errorf("pk last rows.Err: %v", err)
	}
	for _, field := range pkFields {
		primaryKeys[field] = true
	}

	return primaryKeys, nil
}

//recreateNotNullColumn create tmp column -> copy all values -> delete old column -> rename tmp column
func (ar *AwsRedshift) recreateNotNullColumnInTransaction(wrappedTx *Transaction, table *Table) error {
	pkFields := table.GetPKFieldsMap()
	for _, columnName := range table.GetPKFields() {
		column, ok := table.Columns[columnName]
		if !ok {
			continue
		}

		//** create tmp column **
		tmpColumnName := columnName + "_tmp"
		columnDDL := ar.dataSourceProxy.columnDDL(columnName, column, pkFields)
		//replace original name with _tmp one
		columnDDL = strings.ReplaceAll(columnDDL, columnName, tmpColumnName)

		addColumnQuery := fmt.Sprintf(addColumnTemplate, ar.dataSourceProxy.config.Schema, table.Name, columnDDL)
		ar.dataSourceProxy.queryLogger.LogDDL(addColumnQuery)
		_, err := wrappedTx.tx.ExecContext(ar.dataSourceProxy.ctx, addColumnQuery)
		if err != nil {
			err = checkErr(err)
			return fmt.Errorf("Error creating [%s] tmp column %s table with [%s] DDL: %v", tmpColumnName, table.Name, columnDDL, err)
		}

		//** copy all values **
		copyColumnQuery := fmt.Sprintf(copyColumnTemplate, ar.dataSourceProxy.config.Schema, table.Name, tmpColumnName, columnName)
		ar.dataSourceProxy.queryLogger.LogDDL(copyColumnQuery)
		_, err = wrappedTx.tx.ExecContext(ar.dataSourceProxy.ctx, copyColumnQuery)
		if err != nil {
			err = checkErr(err)
			return fmt.Errorf("Error copying column [%s] into tmp column [%s]: %v", columnName, tmpColumnName, err)
		}

		//** drop old column **
		dropOldColumnQuery := fmt.Sprintf(dropColumnTemplate, ar.dataSourceProxy.config.Schema, table.Name, columnName)
		ar.dataSourceProxy.queryLogger.LogDDL(dropOldColumnQuery)
		_, err = wrappedTx.tx.ExecContext(ar.dataSourceProxy.ctx, dropOldColumnQuery)
		if err != nil {
			err = checkErr(err)
			return fmt.Errorf("Error droping old column [%s]: %v", columnName, err)
		}

		//**rename tmp column **
		renameTmpColumnQuery := fmt.Sprintf(renameColumnTemplate, ar.dataSourceProxy.config.Schema, table.Name, tmpColumnName, columnName)
		ar.dataSourceProxy.queryLogger.LogDDL(renameTmpColumnQuery)
		_, err = wrappedTx.tx.ExecContext(ar.dataSourceProxy.ctx, renameTmpColumnQuery)
		if err != nil {
			err = checkErr(err)
			return fmt.Errorf("Error renaming tmp column [%s] to [%s]: %v", tmpColumnName, columnName, err)
		}
	}

	return nil
}

//BulkInsert opens a new transaction and uses bulkStoreInTransaction func
func (ar *AwsRedshift) BulkInsert(table *Table, objects []map[string]interface{}) error {
	wrappedTx, err := ar.OpenTx()
	if err != nil {
		return err
	}

	if err = ar.bulkStoreInTransaction(wrappedTx, table, objects); err != nil {
		wrappedTx.Rollback(err)
		return err
	}

	return wrappedTx.DirectCommit()
}

//BulkUpdate deletes with deleteConditions and runs bulkStoreInTransaction
func (ar *AwsRedshift) BulkUpdate(table *Table, objects []map[string]interface{}, deleteConditions *DeleteConditions) error {
	wrappedTx, err := ar.OpenTx()
	if err != nil {
		return err
	}

	if !deleteConditions.IsEmpty() {
		if err := ar.deleteWithConditions(wrappedTx, table, deleteConditions); err != nil {
			wrappedTx.Rollback(err)
			return err
		}
	}

	if err := ar.bulkStoreInTransaction(wrappedTx, table, objects); err != nil {
		wrappedTx.Rollback(err)
		return err
	}

	return wrappedTx.DirectCommit()
}

//Truncate deletes all records in tableName table
func (ar *AwsRedshift) Truncate(tableName string) error {
	return ar.dataSourceProxy.Truncate(tableName)
}

//DropTable drops table in transaction uses underlying postgres datasource
func (ar *AwsRedshift) DropTable(table *Table) error {
	return ar.dataSourceProxy.DropTable(table)
}

//bulkStoreInTransaction uses different statements for inserts and merges. Without primary keys:
//  inserts data batch into the table by using postgres bulk insert (insert into ... values (), (), ())
//with primary keys:
//  uses bulkMergeInTransaction func with deduplicated objects
func (ar *AwsRedshift) bulkStoreInTransaction(wrappedTx *Transaction, table *Table, objects []map[string]interface{}) error {
	if len(table.PKFields) == 0 {
		return ar.dataSourceProxy.bulkInsertInTransaction(wrappedTx, table, objects, redshiftValuesLimit)
	}

	//deduplication for bulkMerge success (it fails if there is any duplicate)
	deduplicatedObjectsBuckets := deduplicateObjects(table, objects)

	for _, objectsBucket := range deduplicatedObjectsBuckets {
		if err := ar.bulkMergeInTransaction(wrappedTx, table, objectsBucket); err != nil {
			return err
		}
	}

	return nil
}

//bulkMergeInTransaction uses temporary table and insert from select statement
func (ar *AwsRedshift) bulkMergeInTransaction(wrappedTx *Transaction, table *Table, objects []map[string]interface{}) error {
	tmpTable := &Table{
		Name:           fmt.Sprintf("jitsu_tmp_%s", uuid.NewLettersNumbers()[:5]),
		Columns:        table.Columns,
		PKFields:       map[string]bool{},
		DeletePkFields: false,
		Version:        0,
	}

	err := ar.dataSourceProxy.createTableInTransaction(wrappedTx, tmpTable)
	if err != nil {
		return fmt.Errorf("Error creating temporary table: %v", err)
	}

	err = ar.dataSourceProxy.bulkInsertInTransaction(wrappedTx, tmpTable, objects, redshiftValuesLimit)
	if err != nil {
		return fmt.Errorf("Error inserting in temporary table [%s]: %v", tmpTable.Name, err)
	}

	//delete duplicates from table
	var deleteCondition string
	for i, pkColumn := range table.GetPKFields() {
		if i > 0 {
			deleteCondition += " AND "
		}
		deleteCondition += fmt.Sprintf(deleteBeforeBulkMergeCondition, ar.dataSourceProxy.config.Schema, table.Name, pkColumn, ar.dataSourceProxy.config.Schema, tmpTable.Name, pkColumn)
	}
	deleteStatement := fmt.Sprintf(deleteBeforeBulkMergeUsing, ar.dataSourceProxy.config.Schema, table.Name, ar.dataSourceProxy.config.Schema, tmpTable.Name, deleteCondition)

	ar.dataSourceProxy.queryLogger.LogQuery(deleteStatement)
	_, err = wrappedTx.tx.ExecContext(ar.dataSourceProxy.ctx, deleteStatement)
	if err != nil {
		err = checkErr(err)
		return fmt.Errorf("Error deleting duplicated rows: %v", err)
	}

	//insert from select
	var quotedColumnNames []string
	for columnName := range tmpTable.Columns {
		quotedColumnNames = append(quotedColumnNames, fmt.Sprintf(`"%s"`, columnName))
	}
	quotedHeader := strings.Join(quotedColumnNames, ", ")
	insertFromSelectStatement := fmt.Sprintf(redshiftBulkMergeInsert, ar.dataSourceProxy.config.Schema, table.Name, quotedHeader, quotedHeader, ar.dataSourceProxy.config.Schema, tmpTable.Name)
	ar.dataSourceProxy.queryLogger.LogQuery(insertFromSelectStatement)
	_, err = wrappedTx.tx.ExecContext(ar.dataSourceProxy.ctx, insertFromSelectStatement)
	if err != nil {
		err = checkErr(err)
		return fmt.Errorf("Error merging rows: %v", err)
	}

	//delete tmp table
	return ar.dataSourceProxy.dropTableInTransaction(wrappedTx, tmpTable)
}

func (ar *AwsRedshift) deleteWithConditions(wrappedTx *Transaction, table *Table, deleteConditions *DeleteConditions) error {
	return ar.dataSourceProxy.deleteInTransaction(wrappedTx, table, deleteConditions)
}

//Close underlying sql.DB
func (ar *AwsRedshift) Close() error {
	return ar.dataSourceProxy.Close()
}<|MERGE_RESOLUTION|>--- conflicted
+++ resolved
@@ -158,11 +158,7 @@
 
 			recreationErr := ar.recreateNotNullColumnInTransaction(secondWrappedTx, table)
 			if recreationErr != nil {
-<<<<<<< HEAD
-				secondWrappedTx.Rollback(err)
-=======
 				secondWrappedTx.Rollback(recreationErr)
->>>>>>> 96319ff5
 				return fmt.Errorf("%v (re-creation failed: %v)", patchErr, recreationErr)
 			}
 
