package meta

import (
	"encoding/json"
	"errors"
	"fmt"
	"github.com/gomodule/redigo/redis"
	"github.com/jitsucom/jitsu/server/logging"
	"github.com/jitsucom/jitsu/server/metrics"
	"github.com/jitsucom/jitsu/server/timestamp"
	"strconv"
	"strings"
	"time"
)

const (
	syncTasksPriorityQueueKey = "sync_tasks_priority_queue"

	DestinationNamespace = "destination"
	SourceNamespace      = "source"

	//536-issue DEPRECATED
	//instead of this name - all sources will be in SourceNamespace and for push/pull events different keys will be selected
	PushSourceNamespace = "push_source"

	destinationIndex = "destinations_index"
	sourceIndex      = "sources_index"

	//536-issue DEPRECATED
	//all api keys - push events
	//instead of this name - all sources will be in SourceNamespace and for push/pull events different keys will be selected
	pushSourceIndex = "push_sources_index"

	syncTasksPrefix  = "sync_tasks#"
	taskHeartBeatKey = "sync_tasks_heartbeat"

	responseTimestampLayout = "2006-01-02T15:04:05+0000"

	PushEventType = "push"
	PullEventType = "pull"

	SuccessStatus = "success"
	ErrorStatus   = "errors"
	SkipStatus    = "skip"

	ConfigPrefix = "config#"
	SystemKey    = "system"
)

var (
	ErrTaskNotFound = errors.New("Sync task wasn't found")
)

type Redis struct {
	pool                      *RedisPool
	anonymousEventsSecondsTTL int
}

//redis key [variables] - description
//
//** Sources state**
//source#sourceID:collection#collectionID:chunks [sourceID, collectionID] - hashtable with signatures
//
//** Events counters **
// * per destination *
//destinations_index:project#projectID [destinationID1, destinationID2] - set of destination ids
//hourly_events:destination#destinationID:type#eventType:day#yyyymmdd:success [hour] - hashtable with success events counter by hour
//hourly_events:destination#destinationID:type#eventType:day#yyyymmdd:errors  [hour] - hashtable with error events counter by hour
//hourly_events:destination#destinationID:type#eventType:day#yyyymmdd:skip    [hour] - hashtable with skipped events counter by hour
//daily_events:destination#destinationID:type#eventType:month#yyyymm:success  [day] - hashtable with success events counter by day
//daily_events:destination#destinationID:type#eventType:month#yyyymm:errors   [day] - hashtable with error events counter by day
//daily_events:destination#destinationID:type#eventType:month#yyyymm:skip     [day] - hashtable with skipped events counter by day
//
// * per source *
//sources_index:project#projectID                    [sourceID1, sourceID2] - set of source ids
//daily_events:source#sourceID:type#eventType:month#yyyymm:success            [day] - hashtable with success events counter by day
//hourly_events:source#sourceID:type#eventType:day#yyyymmdd:success           [hour] - hashtable with success events counter by hour
// * per push source *
//push_sources_index:project#projectID                         [sourceID1, sourceID2] - set of only pushed source ids (api keys) for billing
//daily_events:push_source#sourceID:month#yyyymm:success            [day] - hashtable with success events counter by day
//hourly_events:push_source#sourceID:day#yyyymmdd:success           [hour] - hashtable with success events counter by hour
//
//** Last events cache**
//last_events:destination#destinationID:id#unique_id_field [original, success, error] - hashtable with original event json, processed with schema json, error json
//last_events_index:destination#destinationID [timestamp_long unique_id_field] - sorted set of eventIDs and timestamps
//
//** Retroactive user recognition **
//anonymous_events:destination_id#${destination_id}:anonymous_id#${cookies_anonymous_id} [event_id] {event JSON} - hashtable with all anonymous events
//
//** Sources Synchronization **
// - task_id = $source_$collection_$UUID
//sync_tasks_heartbeat [task_id] last_timestamp - hashtable with hash=task_id and value = last_timestamp.
//
//sync_tasks_priority_queue [priority, task_id] - tasks to execute with priority
//
//sync_tasks_index:source#sourceID:collection#collectionID [timestamp_long taskID] - sorted set of taskID and timestamps
//
//sync_tasks#taskID:logs [timestamp, log record object] - sorted set of log objects and timestamps
//sync_tasks#taskID hash with fields [id, source, collection, priority, created_at, started_at, finished_at, status]

//NewRedis returns configured Redis struct with connection pool
func NewRedis(factory *RedisPoolFactory, anonymousEventsMinutesTTL int) (*Redis, error) {
	if anonymousEventsMinutesTTL > 0 {
		logging.Infof("🏪 Initializing meta storage redis [%s] with anonymous events ttl: %d...", factory.Details(), anonymousEventsMinutesTTL)
	} else {
		logging.Infof("🏪 Initializing meta storage redis [%s]...", factory.Details())
	}

	pool, err := factory.Create()
	if err != nil {
		return nil, err
	}

	return &Redis{pool: pool, anonymousEventsSecondsTTL: anonymousEventsMinutesTTL * 60}, nil
}

//GetSignature returns sync interval signature from Redis
func (r *Redis) GetSignature(sourceID, collection, interval string) (string, error) {
	key := "source#" + sourceID + ":collection#" + collection + ":chunks"
	field := interval
	connection := r.pool.Get()
	defer connection.Close()
	signature, err := redis.String(connection.Do("HGET", key, field))
	noticeError(err)
	if err != nil {
		if err == redis.ErrNil {
			return "", nil
		}

		return "", err
	}

	return signature, nil
}

//SaveSignature saves sync interval signature in Redis
func (r *Redis) SaveSignature(sourceID, collection, interval, signature string) error {
	key := "source#" + sourceID + ":collection#" + collection + ":chunks"
	field := interval
	connection := r.pool.Get()
	defer connection.Close()
	_, err := connection.Do("HSET", key, field, signature)
	noticeError(err)
	if err != nil && err != redis.ErrNil {
		return err
	}

	return nil
}

//DeleteSignature deletes source collection signature from Redis
func (r *Redis) DeleteSignature(sourceID, collection string) error {
	key := "source#" + sourceID + ":collection#" + collection + ":chunks"
	connection := r.pool.Get()
	defer connection.Close()
	_, err := connection.Do("DEL", key)
	noticeError(err)
	if err != nil && err != redis.ErrNil {
		return err
	}

	return nil
}

//SuccessEvents ensures that id is in the index and increments success events counter
func (r *Redis) SuccessEvents(id, namespace, eventType string, now time.Time, value int) error {
	return r.incrementEventsCount(id, namespace, eventType, SuccessStatus, now, value)
}

//ErrorEvents increments error events counter
func (r *Redis) ErrorEvents(id, namespace, eventType string, now time.Time, value int) error {
	return r.incrementEventsCount(id, namespace, eventType, ErrorStatus, now, value)
}

//SkipEvents increments skipp events counter
func (r *Redis) SkipEvents(id, namespace, eventType string, now time.Time, value int) error {
	return r.incrementEventsCount(id, namespace, eventType, SkipStatus, now, value)
}

//AddEvent saves event JSON string into Redis and ensures that event ID is in index by destination ID
//returns index length
func (r *Redis) AddEvent(destinationID, eventID, payload string, now time.Time) (int, error) {
	conn := r.pool.Get()
	defer conn.Close()
	//add event
	lastEventsKey := "last_events:destination#" + destinationID + ":id#" + eventID
	field := "original"
	_, err := conn.Do("HSET", lastEventsKey, field, payload)
	noticeError(err)
	if err != nil && err != redis.ErrNil {
		return 0, err
	}

	//enrich index
	lastEventsIndexKey := "last_events_index:destination#" + destinationID
	_, err = conn.Do("ZADD", lastEventsIndexKey, now.Unix(), eventID)
	noticeError(err)
	if err != nil && err != redis.ErrNil {
		return 0, err
	}

	//get index length
	count, err := redis.Int(conn.Do("ZCOUNT", lastEventsIndexKey, "-inf", "+inf"))
	noticeError(err)
	if err != nil && err != redis.ErrNil {
		return 0, err
	}

	return count, nil
}

//UpdateSucceedEvent updates event record in Redis with success field = JSON of succeed event
func (r *Redis) UpdateSucceedEvent(destinationID, eventID, success string) error {
	lastEventsKey := "last_events:destination#" + destinationID + ":id#" + eventID
	lastEventsIndexKey := "last_events_index:destination#" + destinationID
	originalEventKey := "last_events:destination#" + destinationID + ":id#" + extractOriginalEventId(eventID)

	conn := r.pool.Get()
	defer conn.Close()

	_, err := updateThreeFieldsCachedEvent.Do(conn, lastEventsKey, "success", success, "error", "", "destination_id", destinationID, lastEventsIndexKey, time.Now().UTC().Unix(), eventID, originalEventKey)
	noticeError(err)
	if err != nil && err != redis.ErrNil {
		return err
	}

	return nil
}

//UpdateErrorEvent updates event record in Redis with error field = error string
func (r *Redis) UpdateErrorEvent(destinationID, eventID, error string) error {
	lastEventsKey := "last_events:destination#" + destinationID + ":id#" + eventID
	lastEventsIndexKey := "last_events_index:destination#" + destinationID
	originalEventKey := "last_events:destination#" + destinationID + ":id#" + extractOriginalEventId(eventID)

	conn := r.pool.Get()
	defer conn.Close()

	_, err := updateTwoFieldsCachedEvent.Do(conn, lastEventsKey, "error", error, "destination_id", destinationID, lastEventsIndexKey, time.Now().UTC().Unix(), eventID, originalEventKey)
	noticeError(err)
	if err != nil && err != redis.ErrNil {
		return err
	}

	return nil
}

//UpdateSkipEvent updates event record in Redis with skip field = error string
func (r *Redis) UpdateSkipEvent(destinationID, eventID, error string) error {
	lastEventsKey := "last_events:destination#" + destinationID + ":id#" + eventID
	lastEventsIndexKey := "last_events_index:destination#" + destinationID
	originalEventKey := "last_events:destination#" + destinationID + ":id#" + extractOriginalEventId(eventID)
	conn := r.pool.Get()
	defer conn.Close()

	_, err := updateThreeFieldsCachedEvent.Do(conn, lastEventsKey, "skip", error, "error", "", "destination_id", destinationID, lastEventsIndexKey, time.Now().UTC().Unix(), eventID, originalEventKey)
	noticeError(err)
	if err != nil && err != redis.ErrNil {
		return err
	}

	return nil
}

//RemoveLastEvent removes last event from index and delete it from Redis
func (r *Redis) RemoveLastEvent(destinationID string) error {
	conn := r.pool.Get()
	defer conn.Close()
	//remove last event from index
	lastEventsIndexKey := "last_events_index:destination#" + destinationID
	values, err := redis.Strings(conn.Do("ZPOPMIN", lastEventsIndexKey))
	noticeError(err)
	if err != nil && err != redis.ErrNil {
		return err
	}

	if len(values) != 2 {
		return fmt.Errorf("Error response format: %v", values)
	}

	eventID := values[0]

	lastEventsKey := "last_events:destination#" + destinationID + ":id#" + eventID
	_, err = conn.Do("DEL", lastEventsKey)
	noticeError(err)
	if err != nil && err != redis.ErrNil {
		return err
	}

	return nil
}

//GetEvents returns destination's last events with time criteria
func (r *Redis) GetEvents(destinationID string, start, end time.Time, n int) ([]Event, error) {
	conn := r.pool.Get()
	defer conn.Close()

	//get index
	lastEventsIndexKey := "last_events_index:destination#" + destinationID
	eventIDs, err := redis.Strings(conn.Do("ZRANGEBYSCORE", lastEventsIndexKey, start.Unix(), end.Unix(), "LIMIT", 0, n))
	noticeError(err)
	if err != nil && err != redis.ErrNil {
		return nil, err
	}

	events := []Event{}
	for _, eventID := range eventIDs {
		lastEventsKey := "last_events:destination#" + destinationID + ":id#" + eventID
		event, err := redis.Values(conn.Do("HGETALL", lastEventsKey))
		noticeError(err)
		if err != nil && err != redis.ErrNil {
			return nil, err
		}

		if len(event) > 0 {
			eventObj := Event{}
			err := redis.ScanStruct(event, &eventObj)
			if err != nil {
				return nil, fmt.Errorf("Error deserializing event struct key [%s]: %v", lastEventsKey, err)
			}

			events = append(events, eventObj)
		}
	}

	return events, nil
}

//GetTotalEvents returns total of cached events
func (r *Redis) GetTotalEvents(destinationID string) (int, error) {
	conn := r.pool.Get()
	defer conn.Close()

	lastEventsIndexKey := "last_events_index:destination#" + destinationID
	count, err := redis.Int(conn.Do("ZCOUNT", lastEventsIndexKey, "-inf", "+inf"))
	noticeError(err)
	if err != nil && err != redis.ErrNil {
		return 0, err
	}

	return count, nil
}

//SaveAnonymousEvent saves event JSON by destination ID and user anonymous ID key
func (r *Redis) SaveAnonymousEvent(destinationID, anonymousID, eventID, payload string) error {
	conn := r.pool.Get()
	defer conn.Close()
	//add event
	anonymousEventKey := "anonymous_events:destination_id#" + destinationID + ":anonymous_id#" + anonymousID
	_, err := conn.Do("HSET", anonymousEventKey, eventID, payload)
	noticeError(err)
	if err != nil && err != redis.ErrNil {
		return err
	}

	if r.anonymousEventsSecondsTTL > 0 {
		_, err := conn.Do("EXPIRE", anonymousEventKey, r.anonymousEventsSecondsTTL)
		noticeError(err)
		if err != nil && err != redis.ErrNil {
			logging.SystemErrorf("Error EXPIRE anonymous event %s %s: %v", anonymousEventKey, eventID, err)
		}
	}

	return nil
}

//GetAnonymousEvents returns events JSON per event ID map
func (r *Redis) GetAnonymousEvents(destinationID, anonymousID string) (map[string]string, error) {
	conn := r.pool.Get()
	defer conn.Close()
	//get events
	anonymousEventKey := "anonymous_events:destination_id#" + destinationID + ":anonymous_id#" + anonymousID

	eventsMap, err := redis.StringMap(conn.Do("HGETALL", anonymousEventKey))
	noticeError(err)
	if err != nil && err != redis.ErrNil {
		return nil, err
	}

	return eventsMap, nil
}

//DeleteAnonymousEvent deletes event with eventID
func (r *Redis) DeleteAnonymousEvent(destinationID, anonymousID, eventID string) error {
	conn := r.pool.Get()
	defer conn.Close()

	//remove event
	anonymousEventKey := "anonymous_events:destination_id#" + destinationID + ":anonymous_id#" + anonymousID
	_, err := conn.Do("HDEL", anonymousEventKey, eventID)
	noticeError(err)
	if err != nil && err != redis.ErrNil {
		return err
	}

	return nil
}

//CreateTask saves task into Redis and add Task ID in index
func (r *Redis) CreateTask(sourceID, collection string, task *Task, createdAt time.Time) error {
	err := r.upsertTask(task)
	if err != nil {
		return err
	}

	conn := r.pool.Get()
	defer conn.Close()

	//enrich index
	taskIndexKey := "sync_tasks_index:source#" + sourceID + ":collection#" + collection
	_, err = conn.Do("ZADD", taskIndexKey, createdAt.Unix(), task.ID)
	noticeError(err)
	if err != nil && err != redis.ErrNil {
		logging.SystemErrorf("Task [%s] was saved but failed to save in index: %v", task.ID, err)
		return err
	}

	return nil
}

//upsertTask overwrite task in Redis (save or update)
func (r *Redis) upsertTask(task *Task) error {
	conn := r.pool.Get()
	defer conn.Close()

	//save task
	taskKey := syncTasksPrefix + task.ID
	_, err := conn.Do("HMSET", redis.Args{taskKey}.AddFlat(task)...)
	noticeError(err)
	if err != nil && err != redis.ErrNil {
		return err
	}

	return nil
}

//GetAllTaskIDs returns all source's tasks ids by collection
func (r *Redis) GetAllTaskIDs(sourceID, collection string, descendingOrder bool) ([]string, error) {
	conn := r.pool.Get()
	defer conn.Close()
	//get index
	taskIndexKey := "sync_tasks_index:source#" + sourceID + ":collection#" + collection
	var commandName string
	var args []interface{}
	if descendingOrder {
		commandName = "ZREVRANGEBYSCORE"
		args = []interface{}{taskIndexKey, "+inf", "-inf"}
	} else {
		commandName = "ZRANGEBYSCORE"
		args = []interface{}{taskIndexKey, "-inf", "+inf"}
	}
	taskIDs, err := redis.Strings(conn.Do(commandName, args...))
	noticeError(err)
	if err != nil && err != redis.ErrNil {
		return nil, err
	}
	return taskIDs, nil
}

//RemoveTasks tasks with provided taskIds from specified source's collections.
//All task logs removed as well
func (r *Redis) RemoveTasks(sourceID, collection string, taskIDs ...string) (int, error) {
	conn := r.pool.Get()
	defer conn.Close()

	taskIndexKey := "sync_tasks_index:source#" + sourceID + ":collection#" + collection
	args := []interface{}{taskIndexKey} //need interface{} type to conform conn.Do method variadic signature bellow
	for _, id := range taskIDs {
		args = append(args, id)
	}

	removed, err := redis.Int(conn.Do("ZREM", args...))
	noticeError(err)
	if err != nil && err != redis.ErrNil {
		return 0, err
	}
	logging.Debugf("Removed %d of %d from index %s", removed, len(taskIDs), taskIndexKey)

	taskKeys := make([]interface{}, 0, len(taskIDs))
	for _, id := range taskIDs {
		taskKeys = append(taskKeys, syncTasksPrefix+id)
	}

	removed, err = redis.Int(conn.Do("DEL", taskKeys...))
	noticeError(err)
	if err != nil && err != redis.ErrNil {
		//no point to return error. we have already cleared index
		logging.Errorf("failed to remove tasks. source:%s collection:%s tasks:%v err:%v", sourceID, collection, taskIDs, err)
	} else {
		logging.Debugf("Removed %d of %d from tasks. source:%s collection:%s", removed, len(taskIDs), sourceID, collection)
	}
	taskLogKeys := make([]interface{}, 0, len(taskIDs))
	for _, id := range taskIDs {
		taskLogKeys = append(taskLogKeys, syncTasksPrefix+id+":logs")
	}

	removed, err = redis.Int(conn.Do("DEL", taskLogKeys...))
	noticeError(err)
	if err != nil && err != redis.ErrNil {
		//no point to return error. we have already cleared index
		logging.Errorf("failed to remove task logs. source:%s collection:%s tasks:%v err:%v", sourceID, collection, taskIDs, err)
	} else {
		logging.Debugf("Removed logs from %d of %d tasks. source:%s collection:%s", removed, len(taskIDs), sourceID, collection)
	}
	return removed, nil
}

//UpdateStartedTask updates only status and started_at field in the task
func (r *Redis) UpdateStartedTask(taskID, status string) error {
	conn := r.pool.Get()
	defer conn.Close()

	_, err := conn.Do("HSET", syncTasksPrefix+taskID, "status", status, "started_at", timestamp.NowUTC())
	noticeError(err)
	if err != nil && err != redis.ErrNil {
		return err
	}

	return nil
}

//UpdateFinishedTask updates only status and finished_at field in the task
func (r *Redis) UpdateFinishedTask(taskID, status string) error {
	conn := r.pool.Get()
	defer conn.Close()

	_, err := conn.Do("HSET", syncTasksPrefix+taskID, "status", status, "finished_at", timestamp.NowUTC())
	noticeError(err)
	if err != nil && err != redis.ErrNil {
		return err
	}

	return nil
}

//TaskHeartBeat sets current timestamp into heartbeat key
func (r *Redis) TaskHeartBeat(taskID string) error {
	conn := r.pool.Get()
	defer conn.Close()

	_, err := conn.Do("HSET", taskHeartBeatKey, taskID, timestamp.NowUTC())
	noticeError(err)
	if err != nil && err != redis.ErrNil {
		return err
	}

	return nil
}

//RemoveTaskFromHeartBeat removes taskID current timestamp from heartbeat key
func (r *Redis) RemoveTaskFromHeartBeat(taskID string) error {
	conn := r.pool.Get()
	defer conn.Close()

	_, err := conn.Do("HDEL", taskHeartBeatKey, taskID)
	noticeError(err)
	if err != nil && err != redis.ErrNil {
		return err
	}

	return nil
}

//GetAllTasksHeartBeat returns map with taskID-last heartbeat timestamp pairs
func (r *Redis) GetAllTasksHeartBeat() (map[string]string, error) {
	conn := r.pool.Get()
	defer conn.Close()

	tasksHeartBeat, err := redis.StringMap(conn.Do("HGETALL", taskHeartBeatKey))
	noticeError(err)
	if err != nil {
		if err == redis.ErrNil {
			return map[string]string{}, nil
		}

		return nil, err
	}

	return tasksHeartBeat, nil
}

//GetAllTasksForInitialHeartbeat returns all task IDs where:
//1. task is RUNNING and last log time more than last activity threshold
//2. task is SCHEDULED and task creation time more than last activity threshold
func (r *Redis) GetAllTasksForInitialHeartbeat(runningStatus, scheduledStatus string, lastActivityThreshold time.Duration) ([]string, error) {
	conn := r.pool.Get()
	defer conn.Close()

	//the task is stalled if last activity was before current time - lastActivityThreshold
	stalledTime := time.Now().UTC().Truncate(lastActivityThreshold)

	var taskIDs []string
	cursor := 0

	for {
		scannedResult, err := redis.Values(conn.Do("SCAN", cursor, "MATCH", syncTasksPrefix+"*", "TYPE", "hash", "COUNT", 50000))
		if err != nil {
			noticeError(err)
			if err != nil && err != redis.ErrNil {
				return nil, err
			}
		}

		if len(scannedResult) != 2 {
			return nil, fmt.Errorf("error len of SCAN result: %v", scannedResult)
		}

		cursor, _ = redis.Int(scannedResult[0], nil)
		taskKeysOutput, _ := redis.Strings(scannedResult[1], nil)

		for _, taskKey := range taskKeysOutput {
			taskID := strings.TrimPrefix(taskKey, syncTasksPrefix)

			//filter by status
			task, err := r.getTask(conn, taskID)
			if err != nil {
				if err == ErrTaskNotFound {
					logging.SystemErrorf("task [%s] wasn't found in initial heartbeat", taskID)
					continue
				}

				return nil, err
			}

			if task.Status == runningStatus {
				ok, err := r.filterStalledTaskInRunningStatus(conn, task, stalledTime)
				if err != nil {
					return nil, err
				}

				if ok {
					taskIDs = append(taskIDs, taskID)
				}
			} else if task.Status == scheduledStatus {
				ok, err := r.filterStalledTaskInScheduledStatus(task, stalledTime)
				if err != nil {
					return nil, err
				}

				if ok {
					taskIDs = append(taskIDs, taskID)
				}
			}
		}

		//end of cycle
		if cursor == 0 {
			break
		}
	}

	return taskIDs, nil
}

//filterStalledTaskInRunningStatus gets last logs and compares with stalledTime. If there is no logs, compare task creation time
//returns true if task is stalled
func (r *Redis) filterStalledTaskInRunningStatus(conn redis.Conn, task *Task, stalledTime time.Time) (bool, error) {
	lastLogArr, err := redis.Values(conn.Do("ZREVRANGEBYSCORE", syncTasksPrefix+task.ID+":logs", time.Now().Unix(), 0, "LIMIT", 0, 1, "WITHSCORES"))
	if err != nil {
		noticeError(err)
		if err != nil && err != redis.ErrNil {
			return false, err
		}
	}

	//by last log
	if len(lastLogArr) == 2 {
		lastLogTimeUnix, _ := redis.Int(lastLogArr[1], nil)
		lastLogTime := time.Unix(int64(lastLogTimeUnix), 0)
		return lastLogTime.Before(stalledTime), nil
	}

	//by started time
	startedAt, err := time.Parse(time.RFC3339Nano, task.StartedAt)
	if err != nil {
		return false, fmt.Errorf("error parsing started_at [%s] of task [%s] as time: %v", task.StartedAt, task.ID, err)
	}

	return startedAt.Before(stalledTime), nil
}

//filterStalledTaskInScheduledStatus gets task creation time and compares with stalledTime
//returns true if task is stalled
func (r *Redis) filterStalledTaskInScheduledStatus(task *Task, stalledTime time.Time) (bool, error) {
	createdAt, err := time.Parse(time.RFC3339Nano, task.CreatedAt)
	if err != nil {
		return false, fmt.Errorf("error parsing created_at [%s] of task [%s] as time: %v", task.StartedAt, task.ID, err)
	}

	return createdAt.Before(stalledTime), nil
}

//GetAllTasks returns all source's tasks by collection and time criteria
func (r *Redis) GetAllTasks(sourceID, collection string, start, end time.Time, limit int) ([]Task, error) {
	conn := r.pool.Get()
	defer conn.Close()

	//get index
	taskIndexKey := "sync_tasks_index:source#" + sourceID + ":collection#" + collection
	args := []interface{}{taskIndexKey, start.Unix(), end.Unix()}
	if limit > 0 {
		args = append(args, "LIMIT", 0, limit)
	}

	taskIDs, err := redis.Strings(conn.Do("ZRANGEBYSCORE", args...))
	noticeError(err)
	if err != nil && err != redis.ErrNil {
		return nil, err
	}

	var tasks []Task
	for _, taskID := range taskIDs {
		//get certain task
		taskKey := syncTasksPrefix + taskID
		task, err := redis.Values(conn.Do("HGETALL", taskKey))
		noticeError(err)
		if err != nil && err != redis.ErrNil {
			return nil, err
		}

		if len(task) > 0 {
			taskObj := Task{}
			err := redis.ScanStruct(task, &taskObj)
			if err != nil {
				return nil, fmt.Errorf("Error deserializing task struct key [%s]: %v", taskKey, err)
			}

			tasks = append(tasks, taskObj)
		}
	}

	return tasks, nil
}

//GetLastTask returns last sync task
func (r *Redis) GetLastTask(sourceID, collection string) (*Task, error) {
	conn := r.pool.Get()
	defer conn.Close()

	taskIndexKey := "sync_tasks_index:source#" + sourceID + ":collection#" + collection
	taskValues, err := redis.Strings(conn.Do("ZREVRANGEBYSCORE", taskIndexKey, "+inf", "-inf", "LIMIT", "0", "1"))
	noticeError(err)
	if err != nil && err != redis.ErrNil {
		return nil, err
	}

	if len(taskValues) == 0 {
		return nil, ErrTaskNotFound
	}

	taskID := taskValues[0]
	task, err := r.getTask(conn, taskID)
	if err != nil {
		if err == ErrTaskNotFound {
			logging.SystemErrorf("Task with id: %s exists in priority queue but doesn't exist in sync_task#%s record", taskID, taskID)
		}

		return nil, err
	}

	return task, err
}

//GetTask opens connection and returns result of getTask
func (r *Redis) GetTask(taskID string) (*Task, error) {
	conn := r.pool.Get()
	defer conn.Close()

	return r.getTask(conn, taskID)
}

//getTask returns task by task ID or ErrTaskNotFound
func (r *Redis) getTask(conn redis.Conn, taskID string) (*Task, error) {
	taskFields, err := redis.Values(conn.Do("HGETALL", syncTasksPrefix+taskID))
	noticeError(err)
	if err != nil {
		if err == redis.ErrNil {
			return nil, ErrTaskNotFound
		}

		return nil, err
	}

	if len(taskFields) == 0 {
		return nil, ErrTaskNotFound
	}

	task := &Task{}
	err = redis.ScanStruct(taskFields, task)
	if err != nil {
		return nil, fmt.Errorf("Error deserializing task entity [%s]: %v", taskID, err)
	}

	return task, nil
}

//AppendTaskLog appends log record into task logs sorted set
func (r *Redis) AppendTaskLog(taskID string, now time.Time, system, message, level string) error {
	conn := r.pool.Get()
	defer conn.Close()

	taskLogsKey := syncTasksPrefix + taskID + ":logs"
	logRecord := TaskLogRecord{
		Time:    now.Format(timestamp.Layout),
		System:  system,
		Message: message,
		Level:   level,
	}

	_, err := conn.Do("ZADD", taskLogsKey, now.Unix(), logRecord.Marshal())
	noticeError(err)
	if err != nil && err != redis.ErrNil {
		return err
	}

	return nil
}

//GetTaskLogs returns task logs with time criteria
func (r *Redis) GetTaskLogs(taskID string, start, end time.Time) ([]TaskLogRecord, error) {
	conn := r.pool.Get()
	defer conn.Close()

	taskLogsKey := syncTasksPrefix + taskID + ":logs"
	logsRecords, err := redis.Strings(conn.Do("ZRANGEBYSCORE", taskLogsKey, start.Unix(), end.Unix()))
	noticeError(err)
	if err != nil && err != redis.ErrNil {
		return nil, err
	}

	var taskLogs []TaskLogRecord
	for _, logRecord := range logsRecords {
		tlr := TaskLogRecord{}
		err := json.Unmarshal([]byte(logRecord), &tlr)
		if err != nil {
			return nil, fmt.Errorf("Error deserializing task [%s] log record: %s: %v", taskID, logRecord, err)
		}

		taskLogs = append(taskLogs, tlr)
	}

	return taskLogs, nil
}

//PollTask return task from the Queue or nil if the queue is empty
func (r *Redis) PollTask() (*Task, error) {
	conn := r.pool.Get()
	defer conn.Close()

	values, err := redis.Strings(conn.Do("ZPOPMAX", syncTasksPriorityQueueKey))
	noticeError(err)
	if err != nil {
		if err == redis.ErrNil {
			return nil, nil
		}

		return nil, err
	}

	if len(values) == 0 {
		return nil, nil
	}

	taskID := values[0]

	task, err := r.getTask(conn, taskID)
	if err != nil && err == ErrTaskNotFound {
		logging.SystemErrorf("Task with id: %s exists in priority queue but doesn't exist in sync_task#%s record", taskID, taskID)
	}

	return task, err
}

//PushTask saves task into priority queue
func (r *Redis) PushTask(task *Task) error {
	conn := r.pool.Get()
	defer conn.Close()

	_, err := conn.Do("ZADD", syncTasksPriorityQueueKey, task.Priority, task.ID)
	noticeError(err)
	if err != nil {
		if err == redis.ErrNil {
			return nil
		}

		return err
	}

	return nil
}

//GetProjectSourceIDs returns project's sources ids
func (r *Redis) GetProjectSourceIDs(projectID string) ([]string, error) {
	return r.getProjectIDs(projectID, sourceIndex)
}

//GetProjectPushSourceIDs returns project's pushed sources ids (api keys)
func (r *Redis) GetProjectPushSourceIDs(projectID string) ([]string, error) {
	return r.getProjectIDs(projectID, pushSourceIndex)
}

//GetProjectDestinationIDs returns project's destination ids
func (r *Redis) GetProjectDestinationIDs(projectID string) ([]string, error) {
	return r.getProjectIDs(projectID, destinationIndex)
}

//GetEventsWithGranularity returns events amount with time criteria by granularity, status and sources/destination ids
func (r *Redis) GetEventsWithGranularity(namespace, status, eventType string, ids []string, start, end time.Time, granularity Granularity) ([]EventsPerTime, error) {
	conn := r.pool.Get()
	defer conn.Close()

	if granularity == HOUR {
		return r.getEventsPerHour(conn, namespace, eventType, status, ids, start, end)
	} else if granularity == DAY {
		return r.getEventsPerDay(conn, namespace, eventType, status, ids, start, end)
	}

	return nil, fmt.Errorf("Unknown granularity: %s", granularity.String())
}

//getEventsPerHour returns sum of sources/destinations events per hour (between start and end)
//namespace: [destination, source]
//status: [success, error, skip]
//identifiers: sources/destinations ids
func (r *Redis) getEventsPerHour(conn redis.Conn, namespace, eventType, status string, identifiers []string, start, end time.Time) ([]EventsPerTime, error) {
	eventsPerChunk := map[string]int{} //key = 2021-03-17T00:00:00+0000 | value = events count

	days := getCoveredDays(start, end)

	for _, day := range days {
		keyTime, _ := time.Parse(timestamp.DayLayout, day)

		for _, id := range identifiers {
			key := getHourlyEventsKey(id, namespace, eventType, day, status)

			perHour, err := redis.IntMap(conn.Do("HGETALL", key))
			if err != nil {
				if err == redis.ErrNil {
					continue
				}

				return nil, err
			}

			if perHour == nil {
				continue
			}

			for hourStr, value := range perHour {
				hour, _ := strconv.Atoi(hourStr)
				eventsPerChunk[keyTime.Add(time.Duration(hour)*time.Hour).Format(responseTimestampLayout)] += value
			}

		}
	}

	//build response
	eventsPerTime := []EventsPerTime{}

	startDayHour := time.Date(start.Year(), start.Month(), start.Day(), start.Hour(), 0, 0, 0, time.UTC)
	for startDayHour.Before(end) {
		key := startDayHour.Format(responseTimestampLayout)
		eventsCount, ok := eventsPerChunk[key]
		if ok {
			eventsPerTime = append(eventsPerTime, EventsPerTime{
				Key:    key,
				Events: eventsCount,
			})
		}

		startDayHour = startDayHour.Add(time.Hour)
	}

	return eventsPerTime, nil
}

//getEventsPerHour returns sum of sources/destinations events per day (between start and end)
//namespace: [destination, source]
//status: [success, error, skip]
func (r *Redis) getEventsPerDay(conn redis.Conn, namespace, eventType, status string, identifiers []string, start, end time.Time) ([]EventsPerTime, error) {
	eventsPerChunk := map[string]int{} //key = 2021-03-17T00:00:00+0000 | value = events count

	months := getCoveredMonths(start, end)

	for _, month := range months {
		keyTime, _ := time.Parse(timestamp.MonthLayout, month)

		for _, id := range identifiers {
			key := getDailyEventsKey(id, namespace, eventType, month, status)

			perDay, err := redis.IntMap(conn.Do("HGETALL", key))
			if err != nil {
				if err == redis.ErrNil {
					continue
				}

				return nil, err
			}

			if perDay == nil {
				continue
			}

			for dayStr, value := range perDay {
				day, _ := strconv.Atoi(dayStr)
				//add (day - 1) cause month date starts from first month's day
				eventsPerChunk[keyTime.AddDate(0, 0, day-1).Format(responseTimestampLayout)] += value
			}
		}
	}

	//build response
	eventsPerTime := []EventsPerTime{}

	startDay := time.Date(start.Year(), start.Month(), start.Day(), 0, 0, 0, 0, time.UTC)
	for startDay.Before(end) {
		key := startDay.Format(responseTimestampLayout)
		eventsCount, ok := eventsPerChunk[key]
		if ok {
			eventsPerTime = append(eventsPerTime, EventsPerTime{
				Key:    key,
				Events: eventsCount,
			})
		}

		startDay = startDay.AddDate(0, 0, 1)
	}

	return eventsPerTime, nil
}

//GetOrCreateClusterID returns clusterID from Redis or save input one
func (r *Redis) GetOrCreateClusterID(generatedClusterID string) string {
	key := ConfigPrefix + SystemKey
	field := "cluster_id"

	conn := r.pool.Get()
	defer conn.Close()

	clusterID, err := redis.String(conn.Do("HGET", key, field))
	noticeError(err)
	if err != nil {
		if err != redis.ErrNil {
			return "err"
		}
	}

	if clusterID != "" {
		return clusterID
	}

	//save and return generated
	_, err = conn.Do("HSET", key, field, generatedClusterID)
	noticeError(err)
	if err != nil {
		if err != redis.ErrNil {
			return "err"
		}
	}

	return generatedClusterID
}

func (r *Redis) Type() string {
	return RedisType
}

func (r *Redis) Close() error {
	return r.pool.Close()
}

//getProjectIDs returns project's entities with indexName
func (r *Redis) getProjectIDs(projectID, indexName string) ([]string, error) {
	conn := r.pool.Get()
	defer conn.Close()

	//get all IDs from index
	key := fmt.Sprintf("%s:project#%s", indexName, projectID)
	IDs, err := redis.Strings(conn.Do("SMEMBERS", key))
	if err != nil {
		if err == redis.ErrNil {
			return []string{}, nil
		}

		return nil, err
	}

	return IDs, nil
}

//ensureIDInIndex add id to corresponding index by projectID
//namespaces: [destination, source]
func (r *Redis) ensureIDInIndex(conn redis.Conn, id, namespace string) error {
	var indexName string
	switch namespace {
	case DestinationNamespace:
		indexName = destinationIndex
	case SourceNamespace:
		indexName = sourceIndex
	//536-issue DEPRECATED
	case PushSourceNamespace:
		indexName = pushSourceIndex
	default:
		return fmt.Errorf("Unknown namespace: %v", namespace)
	}

	//get projectID from id or empty
	var projectID string
	splitted := strings.Split(id, ".")
	if len(splitted) > 1 {
		projectID = splitted[0]
	}

	key := indexName + ":project#" + projectID

	_, err := conn.Do("SADD", key, id)
	noticeError(err)
	if err != nil && err != redis.ErrNil {
		return err
	}

	return nil
}

//incrementEventsCount increment events counter
//namespaces: [destination, source]
//eventType: [push, pull]
//status: [success, error, skip]
func (r *Redis) incrementEventsCount(id, namespace, eventType, status string, now time.Time, value int) error {
	conn := r.pool.Get()
	defer conn.Close()

	if err := r.ensureIDInIndex(conn, id, namespace); err != nil {
		return fmt.Errorf("Error ensuring id in index: %v", err)
	}

	//increment hourly events
	dayKey := now.Format(timestamp.DayLayout)

	hourlyEventsKey := getHourlyEventsKey(id, namespace, eventType, dayKey, status)
	fieldHour := strconv.Itoa(now.Hour())
	_, err := conn.Do("HINCRBY", hourlyEventsKey, fieldHour, value)
	noticeError(err)
	if err != nil && err != redis.ErrNil {
		return err
	}

	//increment daily events
	monthKey := now.Format(timestamp.MonthLayout)
	dailyEventsKey := getDailyEventsKey(id, namespace, eventType, monthKey, status)
	fieldDay := strconv.Itoa(now.Day())
	_, err = conn.Do("HINCRBY", dailyEventsKey, fieldDay, value)
	noticeError(err)
	if err != nil && err != redis.ErrNil {
		return err
	}

	return nil
}

func noticeError(err error) {
	if err != nil {
		if err == redis.ErrPoolExhausted {
			metrics.MetaRedisErrors("ERR_POOL_EXHAUSTED")
		} else if err == redis.ErrNil {
			metrics.MetaRedisErrors("ERR_NIL")
		} else if strings.Contains(strings.ToLower(err.Error()), "timeout") {
			metrics.MetaRedisErrors("ERR_TIMEOUT")
		} else {
			metrics.MetaRedisErrors("UNKNOWN")
			logging.Error("Unknown redis error:", err)
		}
	}
}

//getCoveredDays return array of YYYYMMDD day strings which are covered input interval
func getCoveredDays(start, end time.Time) []string {
	days := []string{start.Format(timestamp.DayLayout)}

	day := start.Day()
	for start.Before(end) {
		start = start.Add(time.Hour)
		nextDay := start.Day()
		if nextDay != day {
			days = append(days, start.Format(timestamp.DayLayout))
		}
		day = nextDay
	}

	return days
}

//getCoveredMonths return array of YYYYMM month strings which are covered input interval
func getCoveredMonths(start, end time.Time) []string {
	months := []string{start.Format(timestamp.MonthLayout)}

	month := start.Month()
	for start.Before(end) {
		start = start.Add(time.Hour * 24)
		nextMonth := start.Month()
		if nextMonth != month {
			months = append(months, start.Format(timestamp.MonthLayout))
		}
		month = nextMonth
	}

	return months
}

<<<<<<< HEAD
func getHourlyEventsKey(id, namespace, eventType, day, status string) string {
	return getEventsKey("hourly_events", id, namespace, eventType, "day#"+day, status)
}

func getDailyEventsKey(id, namespace, eventType, month, status string) string {
	return getEventsKey("daily_events", id, namespace, eventType, "month#"+month, status)
}

func getEventsKey(prefix, id, namespace, eventType, timeKey, status string) string {
	//536-issue DEPRECATED
	//backward compatibility
	if eventType != "" {
		eventType = ":type#" + eventType
	}

	return fmt.Sprintf("%s:%s#%s%s:%s:%s", prefix, namespace, id, eventType, timeKey, status)
=======
func extractOriginalEventId(eventId string) string {
	if parts := strings.Split(eventId, "_"); len(parts) == 2 {
		return parts[0]
	}
	return eventId
>>>>>>> 2b0ffc3b
}<|MERGE_RESOLUTION|>--- conflicted
+++ resolved
@@ -1207,7 +1207,6 @@
 	return months
 }
 
-<<<<<<< HEAD
 func getHourlyEventsKey(id, namespace, eventType, day, status string) string {
 	return getEventsKey("hourly_events", id, namespace, eventType, "day#"+day, status)
 }
@@ -1224,11 +1223,11 @@
 	}
 
 	return fmt.Sprintf("%s:%s#%s%s:%s:%s", prefix, namespace, id, eventType, timeKey, status)
-=======
+}
+
 func extractOriginalEventId(eventId string) string {
 	if parts := strings.Split(eventId, "_"); len(parts) == 2 {
 		return parts[0]
 	}
 	return eventId
->>>>>>> 2b0ffc3b
 }