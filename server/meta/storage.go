package meta

import (
	"github.com/jitsucom/jitsu/server/logging"
	"github.com/spf13/viper"
	"io"
	"time"
)

const (
	DummyType = "Dummy"
	RedisType = "Redis"
)

type Storage interface {
	io.Closer

	//** Sources **
	//signatures
	GetSignature(sourceID, collection, interval string) (string, error)
	SaveSignature(sourceID, collection, interval, signature string) error
	DeleteSignature(sourceID, collection string) error

	//** Counters **
	//events counters
	IncrementEventsCount(id, namespace, eventType, status string, now time.Time, value int64) error
	GetProjectSourceIDs(projectID string) ([]string, error)
	GetProjectDestinationIDs(projectID string) ([]string, error)
	//536-issue DEPRECATED instead of it all project sources will be selected
	GetProjectPushSourceIDs(projectID string) ([]string, error)
	GetEventsWithGranularity(namespace, status, eventType string, ids []string, start, end time.Time, granularity Granularity) ([]EventsPerTime, error)

	//** Cache **
	//events caching
	AddEvent(destinationID, eventID, payload string, now time.Time) (int, error)
	UpdateSucceedEvent(destinationID, eventID, success string) error
	UpdateErrorEvent(destinationID, eventID, error string) error
	UpdateSkipEvent(destinationID, eventID, error string) error
	RemoveLastEvent(destinationID string) error

	GetEvents(destinationID string, start, end time.Time, n int) ([]Event, error)
	GetTotalEvents(destinationID string) (int, error)

<<<<<<< HEAD
	//** Users recognition **
	SaveAnonymousEvent(destinationID, anonymousID, eventID, payload string) error
	GetAnonymousEvents(destinationID, anonymousID string) (map[string]string, error)
	DeleteAnonymousEvents(destinationID, anonymousID string, eventIDs []string) error

=======
>>>>>>> e7327edd
	// ** Sync Tasks **
	CreateTask(sourceID, collection string, task *Task, createdAt time.Time) error
	GetAllTasks(sourceID, collection string, start, end time.Time, limit int) ([]Task, error)
	GetLastTask(sourceID, collection string) (*Task, error)
	GetTask(taskID string) (*Task, error)
	GetAllTaskIDs(sourceID, collection string, descendingOrder bool) ([]string, error)
	RemoveTasks(sourceID, collection string, taskIDs ...string) (int, error)
	UpdateStartedTask(taskID, status string) error
	UpdateFinishedTask(taskID, status string) error

	//heartbeat
	TaskHeartBeat(taskID string) error
	RemoveTaskFromHeartBeat(taskID string) error
	GetAllTasksHeartBeat() (map[string]string, error)
	GetAllTasksForInitialHeartbeat(runningStatus, scheduledStatus string, lastActivityThreshold time.Duration) ([]string, error)

	//task logs
	AppendTaskLog(taskID string, now time.Time, system, message, level string) error
	GetTaskLogs(taskID string, start, end time.Time) ([]TaskLogRecord, error)

	//task queue
	PushTask(task *Task) error
	PollTask() (*Task, error)

	//system
	GetOrCreateClusterID(generatedClusterID string) string

	Type() string
}

func InitializeStorage(metaStorageConfiguration *viper.Viper) (Storage, error) {
	if metaStorageConfiguration == nil || metaStorageConfiguration.GetString("redis.host") == "" {
		return &Dummy{}, nil
	}

	host := metaStorageConfiguration.GetString("redis.host")
	port := metaStorageConfiguration.GetInt("redis.port")
	password := metaStorageConfiguration.GetString("redis.password")
	sentinelMaster := metaStorageConfiguration.GetString("redis.sentinel_master_name")
	tlsSkipVerify := metaStorageConfiguration.GetBool("redis.tls_skip_verify")
	factory := NewRedisPoolFactory(host, port, password, tlsSkipVerify, sentinelMaster)
	factory.CheckAndSetDefaultPort()

	logging.Infof("🏪 Initializing meta storage redis [%s]...", factory.Details())

	pool, err := factory.Create()
	if err != nil {
		logging.Fatalf("Error initializing meta storage: %v", err)
	}

	return NewRedis(pool), nil
}<|MERGE_RESOLUTION|>--- conflicted
+++ resolved
@@ -41,14 +41,6 @@
 	GetEvents(destinationID string, start, end time.Time, n int) ([]Event, error)
 	GetTotalEvents(destinationID string) (int, error)
 
-<<<<<<< HEAD
-	//** Users recognition **
-	SaveAnonymousEvent(destinationID, anonymousID, eventID, payload string) error
-	GetAnonymousEvents(destinationID, anonymousID string) (map[string]string, error)
-	DeleteAnonymousEvents(destinationID, anonymousID string, eventIDs []string) error
-
-=======
->>>>>>> e7327edd
 	// ** Sync Tasks **
 	CreateTask(sourceID, collection string, task *Task, createdAt time.Time) error
 	GetAllTasks(sourceID, collection string, start, end time.Time, limit int) ([]Task, error)
