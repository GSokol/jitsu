--- conflicted
+++ resolved
@@ -319,19 +319,16 @@
 		logging.Fatalf("Invalid global users recognition configuration: %v", err)
 	}
 
-<<<<<<< HEAD
 	if globalRecognitionConfiguration.PoolSize == 0 {
 		globalRecognitionConfiguration.PoolSize = 1
 		logging.Infof("users_recognition.pool.size can't be 0. Using default value=1 instead")
 	}
 
-=======
 	pluginsMap := viper.GetStringMapString("server.plugins")
 	pluginsRepository, err := plugins.NewPluginsRepository(pluginsMap, viper.GetString("server.plugins_cache"))
 	if err != nil {
 		logging.Fatalf("failed to init plugin repository: %v", err)
 	}
->>>>>>> 3989421f
 	maxColumns := viper.GetInt("server.max_columns")
 	logging.Infof("📝 Limit server.max_columns is %d", maxColumns)
 	destinationsFactory := storages.NewFactory(ctx, logEventPath, geoService, coordinationService, eventsCache, loggerFactory,
