package events

import (
	"encoding/json"
	"fmt"
	"github.com/jitsucom/goque/v2"
	"github.com/jitsucom/jitsu/server/leveldb"
	"github.com/jitsucom/jitsu/server/metrics"
	"github.com/jitsucom/jitsu/server/parsers"
	"path"
	"time"
)

const errCreateQueueTemplate = "error opening/creating event queue in dir [%s]: %v"

type LevelDBQueue struct {
	identifier string
	queue      *leveldb.Queue
}

func NewLevelDBQueue(identifier, queueName, logEventPath string) (PersistentQueue, error) {
	queueDir := path.Join(logEventPath, queueName)
	queue, err := leveldb.NewQueue(queueDir)
	if err != nil {
		return nil, fmt.Errorf(errCreateQueueTemplate, queueDir, err)
	}

	metrics.InitialStreamEventsQueueSize(identifier, queue.Size())

	return &LevelDBQueue{queue: queue, identifier: identifier}, nil
}

func (ldq *LevelDBQueue) Consume(f map[string]interface{}, tokenID string) {
	ldq.ConsumeTimed(f, time.Now().UTC(), tokenID)
}

func (ldq *LevelDBQueue) ConsumeTimed(f map[string]interface{}, t time.Time, tokenID string) {
	factBytes, err := json.Marshal(f)
	if err != nil {
		logSkippedEvent(f, fmt.Errorf("Error marshalling events event: %v", err))
		return
	}

	// or
	if err := ldq.queue.Enqueue(QueuedEvent{FactBytes: factBytes, DequeuedTime: t, TokenID: tokenID}); err != nil {
		logSkippedEvent(f, fmt.Errorf("Error putting event event bytes to the persistent queue: %v", err))
		return
	}

	metrics.EnqueuedEvent(ldq.identifier)
}

func (ldq *LevelDBQueue) DequeueBlock() (Event, time.Time, string, error) {
	qe := &QueuedEvent{}
	if err := ldq.queue.DequeueBlock(qe); err != nil {
		if err == goque.ErrDBClosed {
			return nil, time.Time{}, "", ErrQueueClosed
		}
<<<<<<< HEAD

=======
>>>>>>> 97136adf
		return nil, time.Time{}, "", err
	}

	metrics.DequeuedEvent(ldq.identifier)

	fact, err := parsers.ParseJSON(qe.FactBytes)
	if err != nil {
		return nil, time.Time{}, "", fmt.Errorf("Error unmarshalling events.Event from bytes: %v", err)
	}

	return fact, qe.DequeuedTime, qe.TokenID, nil
}

//Close closes underlying queue
func (ldq *LevelDBQueue) Close() error {
	return ldq.queue.Close()
}<|MERGE_RESOLUTION|>--- conflicted
+++ resolved
@@ -56,10 +56,6 @@
 		if err == goque.ErrDBClosed {
 			return nil, time.Time{}, "", ErrQueueClosed
 		}
-<<<<<<< HEAD
-
-=======
->>>>>>> 97136adf
 		return nil, time.Time{}, "", err
 	}
 
