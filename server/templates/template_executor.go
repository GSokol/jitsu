package templates

import (
	"bytes"
	"embed"
	"fmt"
	"github.com/iancoleman/strcase"
	"github.com/jitsucom/jitsu/server/events"
	"github.com/jitsucom/jitsu/server/safego"
	"reflect"
	"strings"
	"sync"
	"text/template"
	"text/template/parse"
)

const (
	jsLoadingErrorText = "JS LOADING ERROR"
)

//go:embed js/transform/*
var transforms embed.FS

type TemplateExecutor interface {
	ProcessEvent(events.Event) (interface{}, error)
	Format() string
	Expression() string
	Close()
}

type goTemplateExecutor struct {
	template   *template.Template
	expression string
}

func newGoTemplateExecutor(name string, expression string, extraFunctions template.FuncMap) (*goTemplateExecutor, error) {
	tmpl := template.New(name)
	if extraFunctions != nil {
		var funcs = make(map[string]interface{})
		for k, fn := range extraFunctions {
			v := reflect.ValueOf(fn)
			if v.Kind() == reflect.Func {
				funcs[k] = fn
			}
		}
		tmpl = tmpl.Funcs(funcs)
	}
	tmpl, err := tmpl.Parse(expression)
	if err != nil {
		return nil, err
	}
	return &goTemplateExecutor{template: tmpl, expression: expression}, nil
}

func (gte *goTemplateExecutor) ProcessEvent(event events.Event) (interface{}, error) {
	var buf bytes.Buffer
	if err := gte.template.Execute(&buf, event); err != nil {
		return "", err
	}
	return strings.TrimSpace(buf.String()), nil
}

func (gte *goTemplateExecutor) Format() string {
	return "go"
}

func (gte *goTemplateExecutor) Expression() string {
	return gte.expression
}

func (gte *goTemplateExecutor) isPlainText() bool {
	return len(gte.template.Tree.Root.Nodes) == 1 &&
		gte.template.Tree.Root.Nodes[0].Type() == parse.NodeText
}

func (gte *goTemplateExecutor) Close() {
}

type JsTemplateExecutor struct {
	sync.Mutex
	incoming              chan events.Event
	closed                chan struct{}
	results               chan interface{}
	transformedExpression string
	loadingError          error
}

func NewJsTemplateExecutor(expression string, extraFunctions template.FuncMap, transformIds ... string) (*JsTemplateExecutor, error) {
	//First we need to transform js template to ES5 compatible code
	script, err := BabelizeProcessEvent(expression)
	if err != nil {
		resError := fmt.Errorf("ES5 transforming error: %v", err)
		//hack to keep compatibility with JSON templating (which sadly can't be valid JS)
		script, err = BabelizeProcessEvent("return " + expression)
		if err != nil {
			//we don't report resError instead of err here because we are not sure that adding "return" was the right thing to do
			return nil, resError
		}
	}
	//loading transform scripts for destinations
	extraScripts := make([]string, 0, len(transformIds))
	for _, transformId := range transformIds {
		filename :=  "js/transform/" + transformId + ".js"
		bytes, err := transforms.ReadFile(filename)
		if err == nil {
			es5script, err := Babelize(strings.ReplaceAll(string(bytes), "JitsuTransformFunction", strcase.ToLowerCamel("to_" + transformId)))
			if err != nil {
				return nil, fmt.Errorf("failed to transform %s to ES5 script: %v", filename, err)
			}
			extraScripts = append(extraScripts, es5script)
		} else {
			extraScripts = append(extraScripts, `function ` + strcase.ToLowerCamel("to_" + transformId) + `($) { return $ }`)
		}
	}

	jte := &JsTemplateExecutor{sync.Mutex{}, make(chan events.Event), make(chan struct{}), make(chan interface{}), script, nil}
	safego.RunWithRestart(func() { jte.start(extraFunctions, extraScripts...) })
	_, err = jte.ProcessEvent(events.Event{})
	if err != nil && strings.HasPrefix(err.Error(), jsLoadingErrorText) {
		//we need to test that js function is properly loaded because that happens in JsTemplateExecutor's goroutine
		return nil, err
	}
	return jte, nil
}

<<<<<<< HEAD
func (jte *JsTemplateExecutor) start(extraFunctions template.FuncMap) {
=======

func (jte *JsTemplateExecutor) start(extraFunctions template.FuncMap, extraScripts ... string) {
>>>>>>> 694f6c35
	//loads javascript into new vm instance
	function, err := LoadTemplateScript(jte.transformedExpression, extraFunctions, extraScripts...)
	if err != nil {
		jte.loadingError = fmt.Errorf("%s: %v\ntransformed function:\n%v\n", jsLoadingErrorText, err, jte.transformedExpression)
	}
	for {
		var event events.Event
		select {
		case <-jte.closed:
			return
		case event = <-jte.incoming:
		}
		if jte.loadingError != nil {
			jte.results <- jte.loadingError
		} else {
			res, err := ProcessEvent(function, event)
			if err != nil {
				jte.results <- err
			} else {
				jte.results <- res
			}
		}
	}
}

func (jte *JsTemplateExecutor) ProcessEvent(event events.Event) (res interface{}, err error) {
	jte.Lock()
	defer jte.Unlock()
	if jte.cancelled() {
		return nil, fmt.Errorf("Attempt to use closed template executor")
	}
	jte.incoming <- event
	resRaw := <-jte.results
	switch res := resRaw.(type) {
	case error:
		return nil, res
	default:
		return res, nil
	}
}

func (jte *JsTemplateExecutor) Format() string {
	return "javascript"
}

func (jte *JsTemplateExecutor) Expression() string {
	return jte.transformedExpression
}

func (jte *JsTemplateExecutor) cancelled() bool {
	select {
	case <-jte.closed:
		return true
	default:
		return false
	}
}

func (jte *JsTemplateExecutor) Close() {
	jte.Lock()
	defer jte.Unlock()
	close(jte.closed)
}

type constTemplateExecutor struct {
	template string
}

func newConstTemplateExecutor(expression string) (*constTemplateExecutor, error) {
	return &constTemplateExecutor{expression}, nil
}

func (cte *constTemplateExecutor) ProcessEvent(event events.Event) (interface{}, error) {
	return cte.template, nil
}

func (cte *constTemplateExecutor) Format() string {
	return "constant"
}

func (cte *constTemplateExecutor) Expression() string {
	return cte.template
}

func (cte *constTemplateExecutor) Close() {
}<|MERGE_RESOLUTION|>--- conflicted
+++ resolved
@@ -29,7 +29,7 @@
 }
 
 type goTemplateExecutor struct {
-	template   *template.Template
+	template *template.Template
 	expression string
 }
 
@@ -78,11 +78,11 @@
 
 type JsTemplateExecutor struct {
 	sync.Mutex
-	incoming              chan events.Event
-	closed                chan struct{}
-	results               chan interface{}
+	incoming chan events.Event
+	closed chan struct{}
+	results chan interface{}
 	transformedExpression string
-	loadingError          error
+	loadingError error
 }
 
 func NewJsTemplateExecutor(expression string, extraFunctions template.FuncMap, transformIds ... string) (*JsTemplateExecutor, error) {
@@ -123,23 +123,19 @@
 	return jte, nil
 }
 
-<<<<<<< HEAD
-func (jte *JsTemplateExecutor) start(extraFunctions template.FuncMap) {
-=======
 
 func (jte *JsTemplateExecutor) start(extraFunctions template.FuncMap, extraScripts ... string) {
->>>>>>> 694f6c35
 	//loads javascript into new vm instance
 	function, err := LoadTemplateScript(jte.transformedExpression, extraFunctions, extraScripts...)
 	if err != nil {
-		jte.loadingError = fmt.Errorf("%s: %v\ntransformed function:\n%v\n", jsLoadingErrorText, err, jte.transformedExpression)
+		jte.loadingError =  fmt.Errorf("%s: %v\ntransformed function:\n%v\n",jsLoadingErrorText, err, jte.transformedExpression)
 	}
 	for {
 		var event events.Event
 		select {
 		case <-jte.closed:
 			return
-		case event = <-jte.incoming:
+		case event = <- jte.incoming:
 		}
 		if jte.loadingError != nil {
 			jte.results <- jte.loadingError
@@ -196,7 +192,6 @@
 type constTemplateExecutor struct {
 	template string
 }
-
 func newConstTemplateExecutor(expression string) (*constTemplateExecutor, error) {
 	return &constTemplateExecutor{expression}, nil
 }
