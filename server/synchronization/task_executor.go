--- conflicted
+++ resolved
@@ -421,26 +421,16 @@
 			if err != nil {
 				metrics.ErrorSourceEvents(task.Source, storage.ID(), rowsCount)
 				metrics.ErrorObjects(task.Source, rowsCount)
-<<<<<<< HEAD
-				telemetry.Error(task.Source, storage.ID(), srcSource, rowsCount)
+				telemetry.Error(task.Source, storage.ID(), srcSource, driver.GetDriversInfo().SourceType, rowsCount)
 				counters.ErrorPullDestinationEvents(storage.ID(), rowsCount)
 				counters.ErrorPullSourceEvents(task.Source, rowsCount)
-=======
-				telemetry.Error(task.Source, storage.ID(), srcSource, driver.GetDriversInfo().SourceType, rowsCount)
-				counters.ErrorEvents(storage.ID(), rowsCount)
->>>>>>> 2b0ffc3b
 				return fmt.Errorf("Error storing %d source objects in [%s] destination: %v", rowsCount, storage.ID(), err)
 			}
 
 			metrics.SuccessSourceEvents(task.Source, storage.ID(), rowsCount)
 			metrics.SuccessObjects(task.Source, rowsCount)
-<<<<<<< HEAD
-			telemetry.Event(task.Source, storage.ID(), srcSource, rowsCount)
+			telemetry.Event(task.Source, storage.ID(), srcSource, driver.GetDriversInfo().SourceType, rowsCount)
 			counters.SuccessPullDestinationEvents(storage.ID(), rowsCount)
-=======
-			telemetry.Event(task.Source, storage.ID(), srcSource, driver.GetDriversInfo().SourceType, rowsCount)
-			counters.SuccessEvents(storage.ID(), rowsCount)
->>>>>>> 2b0ffc3b
 		}
 
 		counters.SuccessPullSourceEvents(task.Source, rowsCount)
