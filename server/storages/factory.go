--- conflicted
+++ resolved
@@ -343,40 +343,9 @@
 		eventsCache:      f.eventsCache,
 		loggerFactory:    destinationLoggerFactory,
 		pkFields:         pkFields,
-<<<<<<< HEAD
 		sqlTypes:         sqlTypes,
 		uniqueIDField:    uniqueIDField,
 		mappingsStyle:    mappingsStyle,
-=======
-		sqlTypeCasts:     sqlTypeCasts,
-	}
-
-	var storageProxy StorageProxy
-	switch destination.Type {
-	case RedshiftType:
-		storageProxy = newProxy(NewAwsRedshift, storageConfig)
-	case BigQueryType:
-		storageProxy = newProxy(NewBigQuery, storageConfig)
-	case PostgresType:
-		storageProxy = newProxy(NewPostgres, storageConfig)
-	case ClickHouseType:
-		storageProxy = newProxy(NewClickHouse, storageConfig)
-	case S3Type:
-		storageProxy = newProxy(NewS3, storageConfig)
-	case SnowflakeType:
-		storageProxy = newProxy(NewSnowflake, storageConfig)
-	case GoogleAnalyticsType:
-		storageProxy = newProxy(NewGoogleAnalytics, storageConfig)
-	case FacebookType:
-		storageProxy = newProxy(NewFacebook, storageConfig)
-	case WebHookType:
-		storageProxy = newProxy(NewWebHook, storageConfig)
-	default:
-		if eventQueue != nil {
-			eventQueue.Close()
-		}
-		return nil, nil, unknownDestination
->>>>>>> 885a06d3
 	}
 
 	storageProxy := newProxy(storageConstructor, storageConfig)
