package storages

import (
	"github.com/jitsucom/jitsu/server/appconfig"
	"github.com/jitsucom/jitsu/server/config"
	"github.com/jitsucom/jitsu/server/events"
	"github.com/jitsucom/jitsu/server/identifiers"
)

//Mock proxy
type testProxyMock struct{}

//Get is a mock func
func (tpm *testProxyMock) Get() (Storage, bool) { return nil, false }

//GetUniqueIDField is a mock func
func (tpm *testProxyMock) GetUniqueIDField() *identifiers.UniqueID {
	return appconfig.Instance.GlobalUniqueIDField
}

//ID is a mock func
func (tpm *testProxyMock) ID() string { return "" }

//Type is a mock func
func (tpm *testProxyMock) Type() string { return "" }

//Close is a mock func
func (tpm *testProxyMock) Close() error { return nil }

//IsCachingDisabled is a mock func
func (tpm *testProxyMock) IsCachingDisabled() bool { return false }

//GetPostHandleDestinations is a mock func
func (tpm *testProxyMock) GetPostHandleDestinations() []string { return nil }

//GetGeoResolverID is a mock func
func (tpm *testProxyMock) GetGeoResolverID() string { return "" }

//MockFactory is a Mock destinations storages factory
type MockFactory struct{}

//NewMockFactory returns new MockFactory
func NewMockFactory() Factory { return &MockFactory{} }

//Create returns proxy Mock and events queue
<<<<<<< HEAD
func (mf *MockFactory) Create(id string, destination config.DestinationConfig) (StorageProxy, events.PersistentQueue, error) {
	var eventQueue events.PersistentQueue
=======
func (mf *MockFactory) Create(id string, destination DestinationConfig) (StorageProxy, events.Queue, error) {
	var eventQueue events.Queue
>>>>>>> cc76011c
	if destination.Mode == StreamMode {
		qf := events.NewQueueFactory(nil, 0)
		eventQueue, _ = qf.CreateEventsQueue(id)
	}
	return &testProxyMock{}, eventQueue, nil
}<|MERGE_RESOLUTION|>--- conflicted
+++ resolved
@@ -1,6 +1,7 @@
 package storages
 
 import (
+	"fmt"
 	"github.com/jitsucom/jitsu/server/appconfig"
 	"github.com/jitsucom/jitsu/server/config"
 	"github.com/jitsucom/jitsu/server/events"
@@ -43,16 +44,15 @@
 func NewMockFactory() Factory { return &MockFactory{} }
 
 //Create returns proxy Mock and events queue
-<<<<<<< HEAD
-func (mf *MockFactory) Create(id string, destination config.DestinationConfig) (StorageProxy, events.PersistentQueue, error) {
-	var eventQueue events.PersistentQueue
-=======
-func (mf *MockFactory) Create(id string, destination DestinationConfig) (StorageProxy, events.Queue, error) {
+func (mf *MockFactory) Create(id string, destination config.DestinationConfig) (StorageProxy, events.Queue, error) {
 	var eventQueue events.Queue
->>>>>>> cc76011c
 	if destination.Mode == StreamMode {
 		qf := events.NewQueueFactory(nil, 0)
 		eventQueue, _ = qf.CreateEventsQueue(id)
 	}
 	return &testProxyMock{}, eventQueue, nil
+}
+
+func (mf *MockFactory) Configure(_ string, _ config.DestinationConfig) (func(config *Config) (Storage, error), *Config, error) {
+	return nil, nil, fmt.Errorf("Configure method is not implemented for MockFactory")
 }