package handlers

import (
	"cloud.google.com/go/bigquery"
	"context"
	"encoding/json"
	"errors"
	"fmt"
	"github.com/gin-gonic/gin"
	"github.com/hashicorp/go-multierror"
	"github.com/jitsucom/jitsu/server/adapters"
	"github.com/jitsucom/jitsu/server/appconfig"
	"github.com/jitsucom/jitsu/server/config"
	"github.com/jitsucom/jitsu/server/events"
	"github.com/jitsucom/jitsu/server/identifiers"
	"github.com/jitsucom/jitsu/server/logging"
	"github.com/jitsucom/jitsu/server/middleware"
	"github.com/jitsucom/jitsu/server/plugins"
	"github.com/jitsucom/jitsu/server/resources"
	"github.com/jitsucom/jitsu/server/storages"
	"github.com/jitsucom/jitsu/server/templates"
	"github.com/jitsucom/jitsu/server/timestamp"
	"github.com/jitsucom/jitsu/server/typing"
	"github.com/jitsucom/jitsu/server/uuid"
	"github.com/mitchellh/mapstructure"
	"net/http"
	"net/url"
	"os"
	"strconv"
	"strings"
)

const (
	identifier       = "jitsu_test_connection"
	connectionErrMsg = "unable to connect to your data warehouse. Please check the access: %v"
)

type DestinationsHandler struct {
	userRecognition *config.UsersRecognition
}

func NewDestinationsHandler(userRecognition *config.UsersRecognition) *DestinationsHandler {
	return &DestinationsHandler{
		userRecognition: userRecognition,
	}
}

func (dh *DestinationsHandler) Handler(c *gin.Context) {
	destinationConfig := &config.DestinationConfig{}
	if err := c.BindJSON(destinationConfig); err != nil {
		logging.Errorf("Error parsing destinations body: %v", err)
		c.JSON(http.StatusBadRequest, middleware.ErrResponse("Failed to parse body", err))
		return
	}
	err := testDestinationConnection(destinationConfig, dh.userRecognition)
	if err != nil {
		msg := err.Error()
		if strings.Contains(err.Error(), "i/o timeout") || storages.IsConnectionError(err) {
			msg = fmt.Sprintf(connectionErrMsg, err)
		}

		c.JSON(http.StatusBadRequest, middleware.ErrResponse(msg, nil))
		return
	}
	c.Status(http.StatusOK)
}

//testDestinationConnection creates default table with 2 fields (eventn_ctx key and timestamp)
//depends on the destination type calls destination test connection func
//returns err if has occurred
func testDestinationConnection(config *config.DestinationConfig, globalConfiguration *config.UsersRecognition) error {
	uniqueIDField := appconfig.Instance.GlobalUniqueIDField.GetFlatFieldName()
	if config.DataLayout != nil && config.DataLayout.UniqueIDField != "" {
		uniqueIDField = identifiers.NewUniqueID(config.DataLayout.UniqueIDField).GetFlatFieldName()
	}
	eventID := uuid.New()
	event := events.Event{uniqueIDField: eventID, timestamp.Key: timestamp.Now().UTC()}
	eventContext := &adapters.EventContext{
		DestinationID:  identifier,
		EventID:        eventID,
		Src:            identifier,
		RawEvent:       event,
		ProcessedEvent: event,
		Table: &adapters.Table{
			Name:     identifier + "_" + uuid.NewLettersNumbers(),
			PKFields: map[string]bool{},
		},
	}
	_, ok := storages.UserRecognitionStorages[config.Type]
	if ok {
		if config.UsersRecognition != nil {
			if config.UsersRecognition.IsEnabled() && !globalConfiguration.IsEnabled() {
				return fmt.Errorf("Error enabling user recognition for destination %s. Global user recognition configuration must be enabled first. Please add global user_recognition.enabled: true", config.Type)
			}
		} else {
			config.UsersRecognition = globalConfiguration
		}
	}
	switch config.Type {
	case storages.PostgresType:
		eventContext.Table.Columns = adapters.Columns{
			uniqueIDField: typing.SQLColumn{Type: "text"},
			timestamp.Key: typing.SQLColumn{Type: "timestamp"},
		}
		return testPostgres(config, eventContext)
	case storages.ClickHouseType:
		eventContext.Table.Columns = adapters.Columns{
			uniqueIDField: typing.SQLColumn{Type: "String"},
			timestamp.Key: typing.SQLColumn{Type: "DateTime"},
		}
		return testClickHouse(config, eventContext)
	case storages.RedshiftType:
		eventContext.Table.Columns = adapters.Columns{
			uniqueIDField: typing.SQLColumn{Type: "text"},
			timestamp.Key: typing.SQLColumn{Type: "timestamp"},
		}
		return testRedshift(config, eventContext)
	case storages.BigQueryType:
		eventContext.Table.Columns = adapters.Columns{
			uniqueIDField: typing.SQLColumn{Type: string(bigquery.StringFieldType)},
			timestamp.Key: typing.SQLColumn{Type: string(bigquery.TimestampFieldType)},
		}
		return testBigQuery(config, eventContext)
	case storages.SnowflakeType:
		eventContext.Table.Columns = adapters.Columns{
			uniqueIDField: typing.SQLColumn{Type: "text"},
			timestamp.Key: typing.SQLColumn{Type: "timestamp(6)"},
		}
		return testSnowflake(config, eventContext)
	case storages.GoogleAnalyticsType:
		cfg := &adapters.GoogleAnalyticsConfig{}
		if err := config.GetDestConfig(config.GoogleAnalytics, cfg); err != nil {
			return err
		}
		return nil
	case storages.FacebookType:
		cfg := &adapters.FacebookConversionAPIConfig{}
		if err := config.GetDestConfig(config.Facebook, cfg); err != nil {
			return err
		}
		fbAdapter := adapters.NewTestFacebookConversion(cfg)

		return fbAdapter.TestAccess()
	case storages.WebHookType:
		cfg := &adapters.WebHookConfig{}
		if err := config.GetDestConfig(config.WebHook, cfg); err != nil {
			return err
		}
		return nil
	case storages.AmplitudeType:
		cfg := &adapters.AmplitudeConfig{}
		if err := config.GetDestConfig(config.Amplitude, cfg); err != nil {
			return err
		}
		amplitudeAdapter := adapters.NewTestAmplitude(cfg)
		return amplitudeAdapter.TestAccess()
	case storages.HubSpotType:
		cfg := &adapters.HubSpotConfig{}
		if err := config.GetDestConfig(config.HubSpot, cfg); err != nil {
			return err
		}
		hubspotAdapter := adapters.NewTestHubSpot(cfg)
		return hubspotAdapter.TestAccess()
	case storages.DbtCloudType:
		cfg := &adapters.DbtCloudConfig{}
		if err := config.GetDestConfig(config.DbtCloud, cfg); err != nil {
			return err
		}
		dbtCloudAdapter := adapters.NewTestDbtCloud(cfg)
		return dbtCloudAdapter.TestAccess()
	case storages.MySQLType:
		eventContext.Table.Columns = adapters.Columns{
			uniqueIDField: typing.SQLColumn{Type: "text"},
			timestamp.Key: typing.SQLColumn{Type: "DATETIME"},
		}
		return testMySQL(config, eventContext)
	case storages.S3Type:
		s3config := &adapters.S3Config{}
		if err := config.GetDestConfig(config.S3, s3config); err != nil {
			return err
		}
		s3Adapter, err := adapters.NewS3(s3config)
		if err != nil {
			return err
		}
		defer s3Adapter.Close()
		return s3Adapter.ValidateWritePermission()
	case storages.NpmType:
<<<<<<< HEAD
		_, err := plugins.DownloadPlugin(config.Package)
		return err
	case storages.KafkaType:
		kafkaConfig := &adapters.KafkaConfig{}
		if err := config.GetDestConfig(config.Kafka, kafkaConfig); err != nil {
			return err
		}
		kafkaAdapter, err := adapters.NewKafka(kafkaConfig)
		if err != nil {
			return err
		}
		defer kafkaAdapter.Close()
=======
		plugin, err := plugins.DownloadPlugin(config.Package)
		if err != nil {
			return err
		}
		jsVariables := make(map[string]interface{})
		jsVariables["destinationId"] = identifier
		jsVariables["destinationType"] = storages.NpmType
		jsVariables["config"] = config.Config
		res, err := templates.V8EvaluateCode(`exports.validator ? exports.validator(globalThis.config) : true`, jsVariables, plugin.Code)
		if err != nil {
			return err
		}
		switch r := res.(type) {
		case bool:
			if !r {
				return fmt.Errorf("validation of npm plugin %s failed with status: %v", plugin.Name, r)
			}
		case string:
			return fmt.Errorf(r)
		case map[string]interface{}:
			validationRes := storages.NpmValidatorResult{}
			err := mapstructure.Decode(r, &validationRes)
			if err != nil {
				return fmt.Errorf("validation result of unknown type: %s", r)
			}
			if !validationRes.Ok {
				return fmt.Errorf(validationRes.Message)
			}
		}
>>>>>>> 43c014a0
		return nil
	default:
		return errors.New("unsupported destination type " + config.Type)
	}
}

//testPostgres connects to Postgres, creates table, write 1 test record, deletes table
//returns err if has occurred
func testPostgres(config *config.DestinationConfig, eventContext *adapters.EventContext) error {
	dataSourceConfig := &adapters.DataSourceConfig{}
	if err := config.GetDestConfig(config.DataSource, dataSourceConfig); err != nil {
		return err
	}

	if dataSourceConfig.Port == 0 {
		dataSourceConfig.Port = 5432
	}
	if dataSourceConfig.Schema == "" {
		dataSourceConfig.Schema = "public"
	}

	dataSourceConfig.Parameters["connect_timeout"] = "6"

	hash := resources.GetStringHash(dataSourceConfig.Host + dataSourceConfig.Username)
	dir := adapters.SSLDir(appconfig.Instance.ConfigPath, hash)
	if err := adapters.ProcessSSL(dir, dataSourceConfig); err != nil {
		return err
	}

	//delete dir with SSL
	defer func() {
		if err := os.RemoveAll(dir); err != nil {
			logging.SystemErrorf("Error deleting generated ssl config dir [%s]: %v", dir, err)
		}
	}()

	postgres, err := adapters.NewPostgres(context.Background(), dataSourceConfig, &logging.QueryLogger{}, typing.SQLTypes{})
	if err != nil {
		return err
	}

	//create db schema if doesn't exist
	err = postgres.CreateDbSchema(dataSourceConfig.Schema)
	if err != nil {
		postgres.Close()
		return err
	}

	if err = postgres.CreateTable(eventContext.Table); err != nil {
		postgres.Close()
		return err
	}

	defer func() {
		if err := postgres.DropTable(eventContext.Table); err != nil {
			logging.Errorf("Error dropping table in test connection: %v", err)
		}

		postgres.Close()
	}()

	if err = postgres.Insert(adapters.NewSingleInsertContext(eventContext)); err != nil {
		return err
	}

	return nil
}

//testClickHouse connects to all provided ClickHouse dsns, creates table, write 1 test record, deletes table
//returns err if has occurred
func testClickHouse(config *config.DestinationConfig, eventContext *adapters.EventContext) error {
	clickHouseConfig := &adapters.ClickHouseConfig{}
	if err := config.GetDestConfig(config.ClickHouse, clickHouseConfig); err != nil {
		return err
	}
	if config.UsersRecognition != nil && config.UsersRecognition.Enabled {
		engine := clickHouseConfig.Engine
		if engine != nil {
			if !strings.Contains(engine.RawStatement, "ReplacingMergeTree") {
				return fmt.Errorf("UsersRecognition for ClickHouse requires ReplacingMergeTree or ReplicatedReplacingMergeTree engine")
			}
			if len(engine.OrderFields) != 0 {
				uniqueIDField := appconfig.Instance.GlobalUniqueIDField.GetFlatFieldName()
				if config.DataLayout != nil && config.DataLayout.UniqueIDField != "" {
					uniqueIDField = identifiers.NewUniqueID(config.DataLayout.UniqueIDField).GetFlatFieldName()
				}
				if !(len(engine.OrderFields) == 1 && engine.OrderFields[0].Field == uniqueIDField) {
					return fmt.Errorf("UsersRecognition for ClickHouse requires ORDER BY Clause to contain single UniqueIDField: %s. Provided: %+v", uniqueIDField, engine.OrderFields)
				}
			}
		}

	}

	tableStatementFactory, err := adapters.NewTableStatementFactory(clickHouseConfig)
	if err != nil {
		return err
	}

	//validate dsns
	var multiErr error
	for _, dsn := range clickHouseConfig.Dsns {
		_, err := url.Parse(strings.TrimSpace(dsn))
		if err != nil {
			multiErr = multierror.Append(multiErr, fmt.Errorf("Error parsing ClickHouse DSN %s: %v", dsn, err))
			continue
		}
	}

	if multiErr != nil {
		return multiErr
	}

	for i, dsn := range clickHouseConfig.Dsns {
		//create N tables where N=len(dsns). For testing each dsn
		eventContext.Table.Name += strconv.Itoa(i)

		dsnURL, err := url.Parse(strings.TrimSpace(dsn))
		if err != nil {
			return err
		}

		dsnQuery := dsnURL.Query()
		//add custom timeout
		dsnQuery.Set("timeout", "6s")
		dsnURL.RawQuery = dsnQuery.Encode()

		ch, err := adapters.NewClickHouse(context.Background(), dsnURL.String(),
			clickHouseConfig.Database, clickHouseConfig.Cluster, clickHouseConfig.TLS, tableStatementFactory,
			map[string]bool{}, &logging.QueryLogger{}, typing.SQLTypes{})
		if err != nil {
			return err
		}

		if err := ch.CreateDB(clickHouseConfig.Database); err != nil {
			ch.Close()
			return err
		}

		if err = ch.CreateTable(eventContext.Table); err != nil {
			ch.Close()
			return err
		}

		insertErr := ch.Insert(adapters.NewSingleInsertContext(eventContext))

		if err := ch.DropTable(eventContext.Table); err != nil {
			logging.Errorf("Error dropping table in test connection: %v", err)
		}

		ch.Close()

		if insertErr != nil {
			return insertErr
		}
	}

	return nil
}

//testClickHouse depends on the destination mode:
// stream: connects to Redshift, creates table, writes 1 test record, deletes table
// batch: connects to Redshift, S3, creates table, writes 1 test file with 1 test record, copies it to Redshift, deletes table
//returns err if has occurred
func testRedshift(config *config.DestinationConfig, eventContext *adapters.EventContext) error {
	dataSourceConfig := &adapters.DataSourceConfig{}
	if err := config.GetDestConfig(config.DataSource, dataSourceConfig); err != nil {
		return err
	}

	if dataSourceConfig.Port == 0 {
		dataSourceConfig.Port = 5439
	}
	if dataSourceConfig.Schema == "" {
		dataSourceConfig.Schema = "public"
	}

	dataSourceConfig.Parameters["connect_timeout"] = "6"

	hash := resources.GetStringHash(dataSourceConfig.Host + dataSourceConfig.Username)
	dir := adapters.SSLDir(appconfig.Instance.ConfigPath, hash)
	if err := adapters.ProcessSSL(dir, dataSourceConfig); err != nil {
		return err
	}

	//delete dir with SSL
	defer func() {
		if err := os.RemoveAll(dir); err != nil {
			logging.SystemErrorf("Error deleting generated ssl config dir [%s]: %v", dir, err)
		}
	}()
	var s3config *adapters.S3Config
	s3c, err := config.GetConfig(dataSourceConfig.S3, config.S3, &adapters.S3Config{})
	if err != nil {
		return err
	}
	s3config, ok := s3c.(*adapters.S3Config)
	if !ok {
		s3config = &adapters.S3Config{}
	}
	redshift, err := adapters.NewAwsRedshift(context.Background(), dataSourceConfig, s3config, &logging.QueryLogger{}, typing.SQLTypes{})
	if err != nil {
		return err
	}

	//create db schema if doesn't exist
	err = redshift.CreateDbSchema(dataSourceConfig.Schema)
	if err != nil {
		redshift.Close()
		return err
	}

	if err = redshift.CreateTable(eventContext.Table); err != nil {
		redshift.Close()
		return err
	}

	defer func() {
		if err := redshift.DropTable(eventContext.Table); err != nil {
			logging.Errorf("Error dropping table in test connection: %v", err)
		}

		redshift.Close()
	}()

	if config.Mode == storages.BatchMode {
		if err := s3config.Validate(); err != nil {
			return err
		}

		s3, err := adapters.NewS3(s3config)
		if err != nil {
			return err
		}
		defer s3.Close()

		b, _ := json.Marshal(eventContext.ProcessedEvent)
		if err := s3.UploadBytes(eventContext.Table.Name, b); err != nil {
			return err
		}

		if err = redshift.Copy(eventContext.Table.Name, eventContext.Table.Name); err != nil {
			return err
		}
	} else {
		if err = redshift.Insert(adapters.NewSingleInsertContext(eventContext)); err != nil {
			return err
		}
	}

	return nil
}

//testClickHouse depends on the destination mode:
// stream: connects to BigQuery, creates table, writes 1 test record, deletes table
// batch: connects to BigQuery, Google Cloud Storage, creates table, writes 1 test file with 1 test record, copies it to BigQuery, deletes table
//returns err if has occurred
func testBigQuery(config *config.DestinationConfig, eventContext *adapters.EventContext) error {
	google := &adapters.GoogleConfig{}
	if err := config.GetDestConfig(config.Google, google); err != nil {
		return err
	}
	if config.Mode == storages.BatchMode {
		if err := google.ValidateBatchMode(); err != nil {
			return err
		}
	}

	if google.Project == "" {
		return errors.New("BigQuery project 'bq_project' is required parameter")
	}

	if google.Dataset == "" {
		google.Dataset = "default"
	}

	bq, err := adapters.NewBigQuery(context.Background(), google, &logging.QueryLogger{}, typing.SQLTypes{})
	if err != nil {
		return err
	}

	//create dataset if doesn't exist
	err = bq.CreateDataset(google.Dataset)
	if err != nil {
		bq.Close()
		return err
	}

	if err = bq.CreateTable(eventContext.Table); err != nil {
		bq.Close()
		return err
	}

	defer func() {
		if err := bq.DropTable(eventContext.Table); err != nil {
			logging.Errorf("Error dropping table in test connection: %v", err)
		}

		bq.Close()
	}()

	if config.Mode == storages.BatchMode {
		googleStorage, err := adapters.NewGoogleCloudStorage(context.Background(), google)
		if err != nil {
			return err
		}
		defer googleStorage.Close()

		b, _ := json.Marshal(eventContext.ProcessedEvent)
		if err := googleStorage.UploadBytes(eventContext.Table.Name, b); err != nil {
			return err
		}

		if err = bq.Copy(eventContext.Table.Name, eventContext.Table.Name); err != nil {
			return err
		}
	} else {
		if err = bq.Insert(adapters.NewSingleInsertContext(eventContext)); err != nil {
			return err
		}
	}

	return nil
}

//testClickHouse depends on the destination mode:
// stream: connects to Snowflake, creates table, writes 1 test record, deletes table
// batch: connects to Snowflake, S3 or Google Cloud Storage, creates table, writes 1 test file with 1 test record, copies it to Snowflake, deletes table
//returns err if has occurred
func testSnowflake(config *config.DestinationConfig, eventContext *adapters.EventContext) error {
	snowflakeConfig := &adapters.SnowflakeConfig{}
	if err := config.GetDestConfig(config.Snowflake, snowflakeConfig); err != nil {
		return err
	}

	if snowflakeConfig.Schema == "" {
		snowflakeConfig.Schema = "PUBLIC"
	}

	timeout := "6"
	snowflakeConfig.Parameters["statement_timeout_in_seconds"] = &timeout

	var s3config *adapters.S3Config
	s3c, err := config.GetConfig(snowflakeConfig.S3, config.S3, &adapters.S3Config{})
	if err != nil {
		return err
	}
	s3config, ok := s3c.(*adapters.S3Config)
	if !ok {
		s3config = &adapters.S3Config{}
	}
	var googleConfig *adapters.GoogleConfig
	gc, err := config.GetConfig(snowflakeConfig.Google, config.Google, &adapters.GoogleConfig{})
	if err != nil {
		return err
	}
	googleConfig, googleOk := gc.(*adapters.GoogleConfig)

	snowflake, err := storages.CreateSnowflakeAdapter(context.Background(), s3config, *snowflakeConfig, &logging.QueryLogger{}, typing.SQLTypes{})
	if err != nil {
		return err
	}

	if err = snowflake.CreateTable(eventContext.Table); err != nil {
		snowflake.Close()
		return err
	}

	defer func() {
		if err := snowflake.DropTable(eventContext.Table); err != nil {
			logging.Errorf("Error dropping table in test connection: %v", err)
		}

		snowflake.Close()
	}()

	var header []string
	for column := range eventContext.Table.Columns {
		header = append(header, column)
	}

	if config.Mode == storages.BatchMode {
		var stageAdapter adapters.Stage
		if googleOk {
			//with google stage
			if err := googleConfig.Validate(); err != nil {
				return err
			}
			//stage is required when gcp integration
			if snowflakeConfig.Stage == "" {
				return errors.New("Snowflake stage is required parameter in GCP integration")
			}
			stageAdapter, err = adapters.NewGoogleCloudStorage(context.Background(), googleConfig)
			if err != nil {
				return err
			}
		} else {
			if err := s3config.Validate(); err != nil {
				return err
			}

			stageAdapter, err = adapters.NewS3(s3config)
			if err != nil {
				return err
			}
		}

		defer stageAdapter.Close()

		b, _ := json.Marshal(eventContext.ProcessedEvent)
		if err := stageAdapter.UploadBytes(eventContext.Table.Name, b); err != nil {
			return err
		}

		if err = snowflake.Copy(eventContext.Table.Name, eventContext.Table.Name, header); err != nil {
			return err
		}
	} else {
		if err = snowflake.Insert(adapters.NewSingleInsertContext(eventContext)); err != nil {
			return err
		}
	}

	return nil
}

//testMySQL connects to MySQL, creates table, write 1 test record, deletes table
//returns err if has occurred
func testMySQL(config *config.DestinationConfig, eventContext *adapters.EventContext) error {
	dataSourceConfig := &adapters.DataSourceConfig{}
	if err := config.GetDestConfig(config.DataSource, dataSourceConfig); err != nil {
		return err
	}

	if dataSourceConfig.Port == 0 {
		dataSourceConfig.Port = 3306
	}

	dataSourceConfig.Parameters["timeout"] = "6s"

	mysql, err := storages.CreateMySQLAdapter(context.Background(), *dataSourceConfig, &logging.QueryLogger{}, typing.SQLTypes{})
	if err != nil {
		return err
	}

	if err = mysql.CreateTable(eventContext.Table); err != nil {
		mysql.Close()
		return err
	}

	defer func() {
		if err := mysql.DropTable(eventContext.Table); err != nil {
			logging.Errorf("Error dropping table in test connection: %v", err)
		}

		mysql.Close()
	}()

	if err = mysql.Insert(adapters.NewSingleInsertContext(eventContext)); err != nil {
		return err
	}

	return nil
}<|MERGE_RESOLUTION|>--- conflicted
+++ resolved
@@ -1,11 +1,17 @@
 package handlers
 
 import (
-	"cloud.google.com/go/bigquery"
 	"context"
 	"encoding/json"
 	"errors"
 	"fmt"
+	"net/http"
+	"net/url"
+	"os"
+	"strconv"
+	"strings"
+
+	"cloud.google.com/go/bigquery"
 	"github.com/gin-gonic/gin"
 	"github.com/hashicorp/go-multierror"
 	"github.com/jitsucom/jitsu/server/adapters"
@@ -23,11 +29,6 @@
 	"github.com/jitsucom/jitsu/server/typing"
 	"github.com/jitsucom/jitsu/server/uuid"
 	"github.com/mitchellh/mapstructure"
-	"net/http"
-	"net/url"
-	"os"
-	"strconv"
-	"strings"
 )
 
 const (
@@ -186,20 +187,6 @@
 		defer s3Adapter.Close()
 		return s3Adapter.ValidateWritePermission()
 	case storages.NpmType:
-<<<<<<< HEAD
-		_, err := plugins.DownloadPlugin(config.Package)
-		return err
-	case storages.KafkaType:
-		kafkaConfig := &adapters.KafkaConfig{}
-		if err := config.GetDestConfig(config.Kafka, kafkaConfig); err != nil {
-			return err
-		}
-		kafkaAdapter, err := adapters.NewKafka(kafkaConfig)
-		if err != nil {
-			return err
-		}
-		defer kafkaAdapter.Close()
-=======
 		plugin, err := plugins.DownloadPlugin(config.Package)
 		if err != nil {
 			return err
@@ -229,7 +216,17 @@
 				return fmt.Errorf(validationRes.Message)
 			}
 		}
->>>>>>> 43c014a0
+		return nil
+	case storages.KafkaType:
+		kafkaConfig := &adapters.KafkaConfig{}
+		if err := config.GetDestConfig(config.Kafka, kafkaConfig); err != nil {
+			return err
+		}
+		kafkaAdapter, err := adapters.NewKafka(kafkaConfig)
+		if err != nil {
+			return err
+		}
+		defer kafkaAdapter.Close()
 		return nil
 	default:
 		return errors.New("unsupported destination type " + config.Type)
