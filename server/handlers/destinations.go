package handlers

import (
	"cloud.google.com/go/bigquery"
	"context"
	"encoding/json"
	"errors"
	"fmt"
	"github.com/jitsucom/jitsu/server/appconfig"
	"github.com/jitsucom/jitsu/server/events"
	"github.com/jitsucom/jitsu/server/timestamp"
	"github.com/jitsucom/jitsu/server/typing"
	"github.com/jitsucom/jitsu/server/uuid"
	"net/http"
	"net/url"
	"strings"
	"time"

	"github.com/gin-gonic/gin"
	"github.com/hashicorp/go-multierror"
	"github.com/jitsucom/jitsu/server/adapters"
	"github.com/jitsucom/jitsu/server/logging"
	"github.com/jitsucom/jitsu/server/middleware"
	"github.com/jitsucom/jitsu/server/storages"
)

const identifier = "jitsu_test_connection"

func DestinationsHandler(c *gin.Context) {
	destinationConfig := &storages.DestinationConfig{}
	if err := c.BindJSON(destinationConfig); err != nil {
		logging.Errorf("Error parsing destinations body: %v", err)
		c.JSON(http.StatusBadRequest, middleware.ErrResponse("Failed to parse body", err))
		return
	}
	err := testDestinationConnection(destinationConfig)
	if err != nil {
		c.JSON(http.StatusBadRequest, middleware.ErrResponse(err.Error(), nil))
		return
	}
	c.Status(http.StatusOK)
}

//testDestinationConnection creates default table with 2 fields (eventn_ctx key and timestamp)
//depends on the destination type calls destination test connection func
//returns err if has occurred
func testDestinationConnection(config *storages.DestinationConfig) error {
	uniqueIDField := appconfig.Instance.GlobalUniqueIDField.GetFlatFieldName()
	eventID := uuid.New()
	event := events.Event{uniqueIDField: eventID, timestamp.Key: time.Now().UTC()}
	eventContext := &adapters.EventContext{
		DestinationID:  identifier,
		EventID:        eventID,
		Src:            identifier,
		RawEvent:       event,
		ProcessedEvent: event,
		Table: &adapters.Table{
			Name:     identifier + "_" + uuid.NewLettersNumbers(),
			PKFields: map[string]bool{},
		},
	}
	switch config.Type {
	case storages.PostgresType:
		eventContext.Table.Columns = adapters.Columns{
			uniqueIDField: adapters.Column{SQLType: "text"},
			timestamp.Key: adapters.Column{SQLType: "timestamp"},
		}
		return testPostgres(config, eventContext)
	case storages.ClickHouseType:
		eventContext.Table.Columns = adapters.Columns{
			uniqueIDField: adapters.Column{SQLType: "String"},
			timestamp.Key: adapters.Column{SQLType: "DateTime"},
		}
		return testClickHouse(config, eventContext)
	case storages.RedshiftType:
		eventContext.Table.Columns = adapters.Columns{
			uniqueIDField: adapters.Column{SQLType: "text"},
			timestamp.Key: adapters.Column{SQLType: "timestamp"},
		}
		return testRedshift(config, eventContext)
	case storages.BigQueryType:
		eventContext.Table.Columns = adapters.Columns{
			uniqueIDField: adapters.Column{SQLType: string(bigquery.StringFieldType)},
			timestamp.Key: adapters.Column{SQLType: string(bigquery.TimestampFieldType)},
		}
		return testBigQuery(config, eventContext)
	case storages.SnowflakeType:
		eventContext.Table.Columns = adapters.Columns{
			uniqueIDField: adapters.Column{SQLType: "text"},
			timestamp.Key: adapters.Column{SQLType: "timestamp(6)"},
		}
		return testSnowflake(config, eventContext)
	case storages.GoogleAnalyticsType:
		if err := config.GoogleAnalytics.Validate(); err != nil {
			return err
		}

		return nil
	case storages.FacebookType:
		if err := config.Facebook.Validate(); err != nil {
			return err
		}

		fbAdapter := adapters.NewTestFacebookConversion(config.Facebook)

		return fbAdapter.TestAccess()
	case storages.WebHookType:
		if err := config.WebHook.Validate(); err != nil {
			return err
		}

		return nil
<<<<<<< HEAD
	case storages.MySQLType:
		if err := config.DataSource.Validate(); err != nil {
			return err
		}

		mySQL, err := adapters.NewMySQL(context.Background(), config.DataSource, nil, typing.SQLTypes{})
		if err != nil {
			return err
		}

		mySQL.Close()
		return nil

	case storages.ClickHouseType:
		if err := config.ClickHouse.Validate(); err != nil {
=======
	case storages.AmplitudeType:
		if err := config.Amplitude.Validate(); err != nil {
>>>>>>> 73c5e00d
			return err
		}

		amplitudeAdapter := adapters.NewTestAmplitude(config.Amplitude)
		return amplitudeAdapter.TestAccess()
	case storages.HubSpotType:
		if err := config.HubSpot.Validate(); err != nil {
			return err
		}

		hubspotAdapter := adapters.NewTestHubSpot(config.HubSpot)
		return hubspotAdapter.TestAccess()
	default:
		return errors.New("unsupported destination type " + config.Type)
	}
}

//testPostgres connects to Postgres, creates table, write 1 test record, deletes table
//returns err if has occurred
func testPostgres(config *storages.DestinationConfig, eventContext *adapters.EventContext) error {
	if err := config.DataSource.Validate(); err != nil {
		return err
	}

	if config.DataSource.Port.String() == "" {
		config.DataSource.Port = "5432"
	}
	if config.DataSource.Schema == "" {
		config.DataSource.Schema = "public"
	}

	postgres, err := adapters.NewPostgres(context.Background(), config.DataSource, &logging.QueryLogger{}, typing.SQLTypes{})
	if err != nil {
		return err
	}

	if err = postgres.CreateTable(eventContext.Table); err != nil {
		postgres.Close()
		return err
	}

	defer func() {
		if err := postgres.DropTable(eventContext.Table); err != nil {
			logging.Errorf("Error dropping table in test connection: %v", err)
		}

		postgres.Close()
	}()

	if err = postgres.Insert(eventContext); err != nil {
		return err
	}

	return nil
}

//testClickHouse connects to all provided ClickHouse dsns, creates table, write 1 test record, deletes table
//returns err if has occurred
func testClickHouse(config *storages.DestinationConfig, eventContext *adapters.EventContext) error {
	if err := config.ClickHouse.Validate(); err != nil {
		return err
	}

	tableStatementFactory, err := adapters.NewTableStatementFactory(config.ClickHouse)
	if err != nil {
		return err
	}

	//validate dsns
	var multiErr error
	for _, dsn := range config.ClickHouse.Dsns {
		_, err := url.Parse(strings.TrimSpace(dsn))
		if err != nil {
			multiErr = multierror.Append(multiErr, fmt.Errorf("Error parsing ClickHouse DSN %s: %v", dsn, err))
			continue
		}
	}

	if multiErr != nil {
		return multiErr
	}

	for _, dsn := range config.ClickHouse.Dsns {
		dsnURL, err := url.Parse(strings.TrimSpace(dsn))
		if err != nil {
			return err
		}

		dsnQuery := dsnURL.Query()
		//add custom timeout
		dsnQuery.Set("timeout", "6s")
		dsnURL.RawQuery = dsnQuery.Encode()

		ch, err := adapters.NewClickHouse(context.Background(), dsnURL.String(),
			config.ClickHouse.Database, config.ClickHouse.Cluster, config.ClickHouse.TLS, tableStatementFactory,
			map[string]bool{}, &logging.QueryLogger{}, typing.SQLTypes{})
		if err != nil {
			return err
		}

		if err = ch.CreateTable(eventContext.Table); err != nil {
			ch.Close()
			return err
		}

		insertErr := ch.Insert(eventContext)

		if err := ch.DropTable(eventContext.Table); err != nil {
			logging.Errorf("Error dropping table in test connection: %v", err)
		}

		ch.Close()

		if insertErr != nil {
			return insertErr
		}
	}

	return nil
}

//testClickHouse depends on the destination mode:
// stream: connects to Redshift, creates table, writes 1 test record, deletes table
// batch: connects to Redshift, S3, creates table, writes 1 test file with 1 test record, copies it to Redshift, deletes table
//returns err if has occurred
func testRedshift(config *storages.DestinationConfig, eventContext *adapters.EventContext) error {
	if err := config.DataSource.Validate(); err != nil {
		return err
	}

	if config.DataSource.Port.String() == "" {
		config.DataSource.Port = "5439"
	}
	if config.DataSource.Schema == "" {
		config.DataSource.Schema = "public"
	}

	redshift, err := adapters.NewAwsRedshift(context.Background(), config.DataSource, config.S3, &logging.QueryLogger{}, typing.SQLTypes{})
	if err != nil {
		return err
	}

	if err = redshift.CreateTable(eventContext.Table); err != nil {
		redshift.Close()
		return err
	}

	defer func() {
		if err := redshift.DropTable(eventContext.Table); err != nil {
			logging.Errorf("Error dropping table in test connection: %v", err)
		}

		redshift.Close()
	}()

	if config.Mode == storages.BatchMode {
		if err := config.S3.Validate(); err != nil {
			return err
		}

		s3, err := adapters.NewS3(config.S3)
		if err != nil {
			return err
		}
		defer s3.Close()

		b, _ := json.Marshal(eventContext.ProcessedEvent)
		if err := s3.UploadBytes(eventContext.Table.Name, b); err != nil {
			return err
		}

		if err = redshift.Copy(eventContext.Table.Name, eventContext.Table.Name); err != nil {
			return err
		}
	} else {
		if err = redshift.Insert(eventContext); err != nil {
			return err
		}
	}

	return nil
}

//testClickHouse depends on the destination mode:
// stream: connects to BigQuery, creates table, writes 1 test record, deletes table
// batch: connects to BigQuery, Google Cloud Storage, creates table, writes 1 test file with 1 test record, copies it to BigQuery, deletes table
//returns err if has occurred
func testBigQuery(config *storages.DestinationConfig, eventContext *adapters.EventContext) error {
	if err := config.Google.Validate(config.Mode != storages.BatchMode); err != nil {
		return err
	}

	if config.Google.Project == "" {
		return errors.New("BigQuery project 'bq_project' is required parameter")
	}

	if config.Google.Dataset == "" {
		config.Google.Dataset = "default"
	}
	bq, err := adapters.NewBigQuery(context.Background(), config.Google, &logging.QueryLogger{}, typing.SQLTypes{})
	if err != nil {
		return err
	}

	if err = bq.CreateTable(eventContext.Table); err != nil {
		bq.Close()
		return err
	}

	defer func() {
		if err := bq.DropTable(eventContext.Table); err != nil {
			logging.Errorf("Error dropping table in test connection: %v", err)
		}

		bq.Close()
	}()

	if config.Mode == storages.BatchMode {
		googleStorage, err := adapters.NewGoogleCloudStorage(context.Background(), config.Google)
		if err != nil {
			return err
		}
		defer googleStorage.Close()

		b, _ := json.Marshal(eventContext.ProcessedEvent)
		if err := googleStorage.UploadBytes(eventContext.Table.Name, b); err != nil {
			return err
		}

		if err = bq.Copy(eventContext.Table.Name, eventContext.Table.Name); err != nil {
			return err
		}
	} else {
		if err = bq.Insert(eventContext); err != nil {
			return err
		}
	}

	return nil
}

//testClickHouse depends on the destination mode:
// stream: connects to Snowflake, creates table, writes 1 test record, deletes table
// batch: connects to Snowflake, S3 or Google Cloud Storage, creates table, writes 1 test file with 1 test record, copies it to Snowflake, deletes table
//returns err if has occurred
func testSnowflake(config *storages.DestinationConfig, eventContext *adapters.EventContext) error {
	if err := config.Snowflake.Validate(); err != nil {
		return err
	}

	if config.Snowflake.Schema == "" {
		config.Snowflake.Schema = "PUBLIC"
	}

	snowflake, err := storages.CreateSnowflakeAdapter(context.Background(), config.S3, *config.Snowflake, &logging.QueryLogger{}, typing.SQLTypes{})
	if err != nil {
		return err
	}

	if err = snowflake.CreateTable(eventContext.Table); err != nil {
		snowflake.Close()
		return err
	}

	defer func() {
		if err := snowflake.DropTable(eventContext.Table); err != nil {
			logging.Errorf("Error dropping table in test connection: %v", err)
		}

		snowflake.Close()
	}()

	var header []string
	for column := range eventContext.Table.Columns {
		header = append(header, column)
	}

	if config.Mode == storages.BatchMode {
		var stageAdapter adapters.Stage
		if config.Google != nil {
			//with google stage
			if err := config.Google.Validate(config.Mode == storages.StreamMode); err != nil {
				return err
			}
			//stage is required when gcp integration
			if config.Snowflake.Stage == "" {
				return errors.New("Snowflake stage is required parameter in GCP integration")
			}
			stageAdapter, err = adapters.NewGoogleCloudStorage(context.Background(), config.Google)
			if err != nil {
				return err
			}
		} else {
			if err := config.S3.Validate(); err != nil {
				return err
			}

			stageAdapter, err = adapters.NewS3(config.S3)
			if err != nil {
				return err
			}
		}

		defer stageAdapter.Close()

		b, _ := json.Marshal(eventContext.ProcessedEvent)
		if err := stageAdapter.UploadBytes(eventContext.Table.Name, b); err != nil {
			return err
		}

		if err = snowflake.Copy(eventContext.Table.Name, eventContext.Table.Name, header); err != nil {
			return err
		}
	} else {
		if err = snowflake.Insert(eventContext); err != nil {
			return err
		}
	}

	return nil
}<|MERGE_RESOLUTION|>--- conflicted
+++ resolved
@@ -110,26 +110,8 @@
 		}
 
 		return nil
-<<<<<<< HEAD
-	case storages.MySQLType:
-		if err := config.DataSource.Validate(); err != nil {
-			return err
-		}
-
-		mySQL, err := adapters.NewMySQL(context.Background(), config.DataSource, nil, typing.SQLTypes{})
-		if err != nil {
-			return err
-		}
-
-		mySQL.Close()
-		return nil
-
-	case storages.ClickHouseType:
-		if err := config.ClickHouse.Validate(); err != nil {
-=======
 	case storages.AmplitudeType:
 		if err := config.Amplitude.Validate(); err != nil {
->>>>>>> 73c5e00d
 			return err
 		}
 
@@ -142,6 +124,18 @@
 
 		hubspotAdapter := adapters.NewTestHubSpot(config.HubSpot)
 		return hubspotAdapter.TestAccess()
+	case storages.MySQLType:
+		if err := config.DataSource.Validate(); err != nil {
+			return err
+		}
+
+		mySQL, err := adapters.NewMySQL(context.Background(), config.DataSource, nil, typing.SQLTypes{})
+		if err != nil {
+			return err
+		}
+
+		mySQL.Close()
+		return nil
 	default:
 		return errors.New("unsupported destination type " + config.Type)
 	}
