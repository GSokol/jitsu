# Retroactive User Recognition

**Jitsu** supports storing all events from anonymous users and updates them in DWH with user id after user identification.
At present this functionality is supported only for [Postgres](/docs/destinations-configuration/postgres), [Redshift](/docs/destinations-configuration/redshift), [ClickHouse](/docs/destinations-configuration/clickhouse-destination),
[Snowflake](/docs/destinations-configuration/snowflake) and [MySQL](/docs/destinations-configuration/mysql).

### Example

| event\_id | anonymous\_id | email |
| :--- | :--- | :--- |
| **event1** | 1 |  |
| **event2** | 1 |  |
| **event3** | 1 | a@b.com |
| **event4** | 1 | a@b.com |

Right after **event3** **Jitsu** amends **event1** and **event2** and adds email=[a@b.com](mailto:a@b.com). As a result, there will be the following events in DWH:

| event\_id | anonymous\_id | email |
| :--- | :--- | :--- |
| **event1** | 1 | **a@b.com** |
| **event2** | 1 | **a@b.com** |
| **event3** | 1 | a@b.com |
| **event4** | 1 | a@b.com |

<Hint>
    Fields anonymous_id and email are configurable. See <code inline="true">identification_nodes</code> below.
</Hint>

### Resources

In case if Retroactive Users Recognition feature is enabled - all incoming anonymous events (events JSON without filled `identification_nodes`) are saved in the users recognition storage (Currently only Redis is supported).
Events are saved under Redis key that contains user anonymous ID. Once any event with filled `identification_nodes` is received (identification event) - Jitsu updates these events in Data Warehouse and removes them from Redis.

<Hint>
<<<<<<< HEAD
    Redis can take up a significant amount of RAM. Read how to optimize Redis size in <code inline="true">Redis storage memory optimization</code> section below.
=======
    Redis can take up a significant amount of RAM. Read <a href="/docs/other-features/redis-storage-memory-optimization">how to optimize Redis storage memory</a>.
>>>>>>> e88cd120
</Hint>

### Configuration

For enabling this feature, a global `users_recognition` must present in the configuration. The global configuration is applied to all destinations. It means that all events which are supposed to be stored into destinations of Postgres, Redshift, Snowflake, MySQL and ClickHouse types will be sent through the users recognition pipeline and all anonymous events will be stored into the users recognition storage. Configuration per destination overrides the global one.
<<<<<<< HEAD
For anonymous events storage Jitsu uses `meta.storage` by default, but you can specify separate redis in `users_recognition.redis` section. If you have high load then we highly recommend using separate Redis with [keys eviction](https://redis.io/topics/lru-cache). Otherwise Redis can take up a significant amount of RAM. Read more in `Redis storage memory optimization` section below.
=======
For anonymous events storage Jitsu uses `meta.storage` by default, but you can specify separate redis in `users_recognition.redis` section. If you have high load then we highly recommend using separate Redis with [keys eviction](https://redis.io/topics/lru-cache). Otherwise Redis can take up a significant amount of RAM. Read more [how to optimize Redis storage memory](/docs/other-features/redis-storage-memory-optimization).
>>>>>>> e88cd120

<Hint>
    This feature requires:
    1. <code inline="true">users_recognition.redis</code> or <code inline="true">meta.storage.redis</code> configuration
    2. <code inline="true">primary_key_fields</code> configuration in Postgres, Redshift, MySQL destination.
    Read more about those settings on <a href="/docs/configuration/">General Configuration</a>
</Hint>



```yaml
server:
...

destinations:
  my_postgres:
    type: postgres
    datasource:
      host: my_postgres_host
      db: my-db
      ...
    data_layout:
      primary_key_fields: #Required for Postgres, Redshift users recognition feature
        - eventn_ctx_event_id
    #override global configuration completely (all fields)
    #omit this for applying global configuration
    users_recognition: #Optional
      enabled: true #set false for disabling
      anonymous_id_node: /user/anonymous_id #Required if enabled
      identification_nodes: #Required if enabled
        - /user/internal_id
        - /user/email

#Global configuration is applied to all destinations
#Example of compatible JS SDK 2.0 format
#For using with old format - just configure enabled flag:
#users_recognition:
#  enabled: true

users_recognition:
  enabled: true #Disabled by default.
  anonymous_id_node: /user/anonymous_id #Optional. Default value: /eventn_ctx/user/anonymous_id||/user/anonymous_id
  identification_nodes: #Optional. Default value: /eventn_ctx/user/internal_id||/user/internal_id
    - /user/internal_id
    - /user/email
  ## storage configuration (if not configured meta.storage will be used)
  redis:
    host: redis_host
    port: 6379
    password: secret_password
    ttl_minutes: #Optional. Anonymous events TTL in minutes. Default value: 10080 (7 days)
      anonymous_events: 10080 #7 days


## Meta storage configuration
meta:
  storage:
    redis:
      host: redis_host
      port: 6379
      password: secret_password
      ttl_minutes: #Optional. Anonymous events TTL in minutes. Default value: 10080 (7 days)
        anonymous_events: 10080 #7 days
```

<table>
  <thead>
    <tr>
      <th>Field</th>
      <th>Type</th>
      <th>Description</th>
    </tr>
  </thead>
  <tbody>
    <tr>
      <td><b>enabled</b>
      </td>
      <td>boolean</td>
      <td>Enabling/disabling this feature globally or for a certain destination</td>
    </tr>
    <tr>
      <td>
          <b>anonymous_id_node</b>
        <br />
        <em>(required)</em>
      </td>
      <td>string</td>
      <td>JSON path to user anonymous id. This value will be used as a part of the
        Meta storage key. Optional in global configuration, but required in destination
        configuration</td>
    </tr>
    <tr>
      <td>
        <b>identification_nodes</b>
          <br />
        <em>(required)</em>
      </td>
      <td>strings array</td>
      <td>JSON paths to identification nodes (e.g. user id and user email). If <b>ALL</b> identification values present in an input event - recognition pipeline will be started.
        If not - this event will be stored in the Meta storage as
        anonymous.
      </td>
    </tr>
    <tr>
      <td>
        <b>redis</b>
        <br />
        <em>(required if meta.storage isn't configured)</em>
      </td>
      <td>Object with Redis config</td>
      <td>Anonymous events storage. Can be omitted if meta.storage is configured and only one Redis will be used for both features. But for high load instances we highly recommend using separate Redis instance with key eviction. <code inline="true">Read more in Redis storage memory optimization</code> section.
      </td>
    </tr>
  </tbody>
<<<<<<< HEAD
</table>


### Redis storage memory optimization

Usually more then 50% of incoming traffic is from anonymous users (devices that haven't signed in yet). Jitsu uses Redis as a fast read/write storage.
Since Redis keeps all data in RAM even in slightly loaded projects storage can take up a significant amount of RAM and server memory may run out.

Approximately size of 1 anonymous event in Redis is `1KB`. So if your project has 10 requests per second and let's say 80% of them are anonymous - without user identifiers then:

`8 events * multiplying by 24 hours = 691 200 per day`. It is nearly 700MB of RAM per day.

Jitsu writes anonymous events into Redis using [hash](https://redis.io/topics/data-types) records type. Redis key example:

format:

```
anonymous_events:destination_id#${destinationID}:anonymous_id#${userAnonymousID}
```

example:

```
anonymous_events:destination_id#my_postgres:anonymous_id#bqsyuwusxh
```

There will be stored anonymous events JSON with field = ${eventID} and value will be raw event JSON string:

```
key: anonymous_events:destination_id#my_postgres:anonymous_id#bqsyuwusxh
field: d2a1f74b-f87e-4bd2-92ac-4672e41c03ff
value: "{...}"
```

The most reliable way to handle the RAM problem is having a separate Redis instance for user recognition with finite memory and [keys eviction](https://redis.io/topics/lru-cache) configuration.
You can configure it with the following steps:

1. Configure separate Redis in Jitsu Server configuration file (eventnative.yaml) with anonymous events TTL (default value is 7 days):

```yaml
users_recognition:
  enabled: true
  identification_nodes:
    - /user/internal_id
    - /user/email
  redis:
    host: redis_host
    port: 6379
    password: secret_password
    ttl_minutes: #Optional. Anonymous events TTL in minutes. Default value: 10080 (7 days)
      anonymous_events: 10080 #7 days
```

or with env variable `USER_RECOGNITION_REDIS_URL=redis://:password@host:port`.

TTL (time to live) is applied to Redis keys. It means that events from anonymous users that no longer visit your web pages will be deleted from Redis at the expiration time.
Under the hood Jitsu uses Jitsu use [expire command](https://redis.io/commands/expire) after saving every anonymous event JSON.
Since Redis anonymous events key contains user anonymous ID, Redis will automatically delete key if there was no events from a certain anonymous user 7 days (TTL value).


2. Specify Redis finite memory, eviction policy by adding the following configuration into the `redis.conf` file:

```
maxmemory 25gb
maxmemory-policy allkeys-lru
maxmemory-samples 5
```

Or use command `CONFIG SET` with `redis-cli`:

```
CONFIG SET maxmemory 25gb
CONFIG SET maxmemory-policy allkeys-lru
CONFIG SET maxmemory-samples 5
```

<Hint>
    <code inline="true">CONFIG SET</code> command change current Redis configuration, but doesn't change the config file and after restart Redis will get configuration from file. Make sure that you have added new values to the configuration file after using <code inline="true">CONFIG SET</code> command.
</Hint>

After this configuration, user recognition Redis will automatically rewrite old keys when RAM is almost full.

3. Add Redis compression configuration, so all Redis hash tables with length > 1 (anonymous with more than 1 event inside 1 key) will be converted to the [Redis ziplists](https://redis.com/ebook/part-2-core-concepts/01chapter-9-reducing-memory-use/9-1-short-structures/9-1-1-the-ziplist-representation/)
and compressed. Compression rate is about 8x-10x. It saves about 800-1000% of RAM.

<Hint>
    1. <code inline="true">Compression isn't applied to old data</code>. Compression applies only to Redis hash tables which have been created after this configuration.
    2. <code inline="true">Compression applies only to hash tables with length > 1</code>. It means that size of a hash table with 1 event =~ 1KB, and size with hash table with 2 events =~1.08KB, 3 events =~1.16KB.
</Hint>

Configuration:

```
list-compress-depth 1
hash-max-ziplist-value 2000
```

Or use command `CONFIG SET` with `redis-cli`:

```
CONFIG SET list-compress-depth 1
CONFIG SET hash-max-ziplist-value 2000
```

<Hint>
    <code inline="true">CONFIG SET</code> command change current Redis configuration, but doesn't change the config file and after restart Redis will get configuration from file. Make sure that you have added new values to the configuration file after using <code inline="true">CONFIG SET</code> command.
</Hint>

You can check how much memory any key consumes with `redis-cli` command:

```
DEBUG OBJECT <REDIS KEY>
```

4. If you can't change the redis configuration, you can enable GZIP compression on the Jitsu side. It will approximately reduce Redis memory consumption by 30%.
Just add `users_recognition.compression: 'gzip'` to the Jitsu Server configuration (eventnative.yaml):

```yaml
users_recognition:
  enabled: true
  compression: 'gzip'
  identification_nodes:
    - /user/internal_id
    - /user/email
  redis:
    host: redis_host
    port: 6379
    password: secret_password
    ttl_minutes: #Optional. Anonymous events TTL in minutes. Default value: 10080 (7 days)
      anonymous_events: 10080 #7 days
```

<Hint>
    We do not recommend use both Redis ziplist compression and Jitsu GZIP compression. The effectiveness can be very low.
</Hint>
=======
</table>
>>>>>>> e88cd120
<|MERGE_RESOLUTION|>--- conflicted
+++ resolved
@@ -32,21 +32,13 @@
 Events are saved under Redis key that contains user anonymous ID. Once any event with filled `identification_nodes` is received (identification event) - Jitsu updates these events in Data Warehouse and removes them from Redis.
 
 <Hint>
-<<<<<<< HEAD
-    Redis can take up a significant amount of RAM. Read how to optimize Redis size in <code inline="true">Redis storage memory optimization</code> section below.
-=======
     Redis can take up a significant amount of RAM. Read <a href="/docs/other-features/redis-storage-memory-optimization">how to optimize Redis storage memory</a>.
->>>>>>> e88cd120
 </Hint>
 
 ### Configuration
 
 For enabling this feature, a global `users_recognition` must present in the configuration. The global configuration is applied to all destinations. It means that all events which are supposed to be stored into destinations of Postgres, Redshift, Snowflake, MySQL and ClickHouse types will be sent through the users recognition pipeline and all anonymous events will be stored into the users recognition storage. Configuration per destination overrides the global one.
-<<<<<<< HEAD
-For anonymous events storage Jitsu uses `meta.storage` by default, but you can specify separate redis in `users_recognition.redis` section. If you have high load then we highly recommend using separate Redis with [keys eviction](https://redis.io/topics/lru-cache). Otherwise Redis can take up a significant amount of RAM. Read more in `Redis storage memory optimization` section below.
-=======
 For anonymous events storage Jitsu uses `meta.storage` by default, but you can specify separate redis in `users_recognition.redis` section. If you have high load then we highly recommend using separate Redis with [keys eviction](https://redis.io/topics/lru-cache). Otherwise Redis can take up a significant amount of RAM. Read more [how to optimize Redis storage memory](/docs/other-features/redis-storage-memory-optimization).
->>>>>>> e88cd120
 
 <Hint>
     This feature requires:
@@ -161,142 +153,4 @@
       </td>
     </tr>
   </tbody>
-<<<<<<< HEAD
-</table>
-
-
-### Redis storage memory optimization
-
-Usually more then 50% of incoming traffic is from anonymous users (devices that haven't signed in yet). Jitsu uses Redis as a fast read/write storage.
-Since Redis keeps all data in RAM even in slightly loaded projects storage can take up a significant amount of RAM and server memory may run out.
-
-Approximately size of 1 anonymous event in Redis is `1KB`. So if your project has 10 requests per second and let's say 80% of them are anonymous - without user identifiers then:
-
-`8 events * multiplying by 24 hours = 691 200 per day`. It is nearly 700MB of RAM per day.
-
-Jitsu writes anonymous events into Redis using [hash](https://redis.io/topics/data-types) records type. Redis key example:
-
-format:
-
-```
-anonymous_events:destination_id#${destinationID}:anonymous_id#${userAnonymousID}
-```
-
-example:
-
-```
-anonymous_events:destination_id#my_postgres:anonymous_id#bqsyuwusxh
-```
-
-There will be stored anonymous events JSON with field = ${eventID} and value will be raw event JSON string:
-
-```
-key: anonymous_events:destination_id#my_postgres:anonymous_id#bqsyuwusxh
-field: d2a1f74b-f87e-4bd2-92ac-4672e41c03ff
-value: "{...}"
-```
-
-The most reliable way to handle the RAM problem is having a separate Redis instance for user recognition with finite memory and [keys eviction](https://redis.io/topics/lru-cache) configuration.
-You can configure it with the following steps:
-
-1. Configure separate Redis in Jitsu Server configuration file (eventnative.yaml) with anonymous events TTL (default value is 7 days):
-
-```yaml
-users_recognition:
-  enabled: true
-  identification_nodes:
-    - /user/internal_id
-    - /user/email
-  redis:
-    host: redis_host
-    port: 6379
-    password: secret_password
-    ttl_minutes: #Optional. Anonymous events TTL in minutes. Default value: 10080 (7 days)
-      anonymous_events: 10080 #7 days
-```
-
-or with env variable `USER_RECOGNITION_REDIS_URL=redis://:password@host:port`.
-
-TTL (time to live) is applied to Redis keys. It means that events from anonymous users that no longer visit your web pages will be deleted from Redis at the expiration time.
-Under the hood Jitsu uses Jitsu use [expire command](https://redis.io/commands/expire) after saving every anonymous event JSON.
-Since Redis anonymous events key contains user anonymous ID, Redis will automatically delete key if there was no events from a certain anonymous user 7 days (TTL value).
-
-
-2. Specify Redis finite memory, eviction policy by adding the following configuration into the `redis.conf` file:
-
-```
-maxmemory 25gb
-maxmemory-policy allkeys-lru
-maxmemory-samples 5
-```
-
-Or use command `CONFIG SET` with `redis-cli`:
-
-```
-CONFIG SET maxmemory 25gb
-CONFIG SET maxmemory-policy allkeys-lru
-CONFIG SET maxmemory-samples 5
-```
-
-<Hint>
-    <code inline="true">CONFIG SET</code> command change current Redis configuration, but doesn't change the config file and after restart Redis will get configuration from file. Make sure that you have added new values to the configuration file after using <code inline="true">CONFIG SET</code> command.
-</Hint>
-
-After this configuration, user recognition Redis will automatically rewrite old keys when RAM is almost full.
-
-3. Add Redis compression configuration, so all Redis hash tables with length > 1 (anonymous with more than 1 event inside 1 key) will be converted to the [Redis ziplists](https://redis.com/ebook/part-2-core-concepts/01chapter-9-reducing-memory-use/9-1-short-structures/9-1-1-the-ziplist-representation/)
-and compressed. Compression rate is about 8x-10x. It saves about 800-1000% of RAM.
-
-<Hint>
-    1. <code inline="true">Compression isn't applied to old data</code>. Compression applies only to Redis hash tables which have been created after this configuration.
-    2. <code inline="true">Compression applies only to hash tables with length > 1</code>. It means that size of a hash table with 1 event =~ 1KB, and size with hash table with 2 events =~1.08KB, 3 events =~1.16KB.
-</Hint>
-
-Configuration:
-
-```
-list-compress-depth 1
-hash-max-ziplist-value 2000
-```
-
-Or use command `CONFIG SET` with `redis-cli`:
-
-```
-CONFIG SET list-compress-depth 1
-CONFIG SET hash-max-ziplist-value 2000
-```
-
-<Hint>
-    <code inline="true">CONFIG SET</code> command change current Redis configuration, but doesn't change the config file and after restart Redis will get configuration from file. Make sure that you have added new values to the configuration file after using <code inline="true">CONFIG SET</code> command.
-</Hint>
-
-You can check how much memory any key consumes with `redis-cli` command:
-
-```
-DEBUG OBJECT <REDIS KEY>
-```
-
-4. If you can't change the redis configuration, you can enable GZIP compression on the Jitsu side. It will approximately reduce Redis memory consumption by 30%.
-Just add `users_recognition.compression: 'gzip'` to the Jitsu Server configuration (eventnative.yaml):
-
-```yaml
-users_recognition:
-  enabled: true
-  compression: 'gzip'
-  identification_nodes:
-    - /user/internal_id
-    - /user/email
-  redis:
-    host: redis_host
-    port: 6379
-    password: secret_password
-    ttl_minutes: #Optional. Anonymous events TTL in minutes. Default value: 10080 (7 days)
-      anonymous_events: 10080 #7 days
-```
-
-<Hint>
-    We do not recommend use both Redis ziplist compression and Jitsu GZIP compression. The effectiveness can be very low.
-</Hint>
-=======
-</table>
->>>>>>> e88cd120
+</table>